/*
 * Copyright (c) 2008-2011 Atheros Communications Inc.
 *
 * Permission to use, copy, modify, and/or distribute this software for any
 * purpose with or without fee is hereby granted, provided that the above
 * copyright notice and this permission notice appear in all copies.
 *
 * THE SOFTWARE IS PROVIDED "AS IS" AND THE AUTHOR DISCLAIMS ALL WARRANTIES
 * WITH REGARD TO THIS SOFTWARE INCLUDING ALL IMPLIED WARRANTIES OF
 * MERCHANTABILITY AND FITNESS. IN NO EVENT SHALL THE AUTHOR BE LIABLE FOR
 * ANY SPECIAL, DIRECT, INDIRECT, OR CONSEQUENTIAL DAMAGES OR ANY DAMAGES
 * WHATSOEVER RESULTING FROM LOSS OF USE, DATA OR PROFITS, WHETHER IN AN
 * ACTION OF CONTRACT, NEGLIGENCE OR OTHER TORTIOUS ACTION, ARISING OUT OF
 * OR IN CONNECTION WITH THE USE OR PERFORMANCE OF THIS SOFTWARE.
 */

#ifndef ATH9K_H
#define ATH9K_H

#include <linux/etherdevice.h>
#include <linux/device.h>
#include <linux/interrupt.h>
#include <linux/leds.h>
#include <linux/completion.h>

#include "debug.h"
#include "common.h"
#include "mci.h"
#include "dfs.h"

/*
 * Header for the ath9k.ko driver core *only* -- hw code nor any other driver
 * should rely on this file or its contents.
 */

struct ath_node;

/* Macro to expand scalars to 64-bit objects */

#define	ito64(x) (sizeof(x) == 1) ?			\
	(((unsigned long long int)(x)) & (0xff)) :	\
	(sizeof(x) == 2) ?				\
	(((unsigned long long int)(x)) & 0xffff) :	\
	((sizeof(x) == 4) ?				\
	 (((unsigned long long int)(x)) & 0xffffffff) : \
	 (unsigned long long int)(x))

/* increment with wrap-around */
#define INCR(_l, _sz)   do {			\
		(_l)++;				\
		(_l) &= ((_sz) - 1);		\
	} while (0)

/* decrement with wrap-around */
#define DECR(_l,  _sz)  do {			\
		(_l)--;				\
		(_l) &= ((_sz) - 1);		\
	} while (0)

#define TSF_TO_TU(_h,_l) \
	((((u32)(_h)) << 22) | (((u32)(_l)) >> 10))

#define	ATH_TXQ_SETUP(sc, i)        ((sc)->tx.txqsetup & (1<<i))

struct ath_config {
	u16 txpowlimit;
};

/*************************/
/* Descriptor Management */
/*************************/

#define ATH_TXBUF_RESET(_bf) do {				\
		(_bf)->bf_lastbf = NULL;			\
		(_bf)->bf_next = NULL;				\
		memset(&((_bf)->bf_state), 0,			\
		       sizeof(struct ath_buf_state));		\
	} while (0)

/**
 * enum buffer_type - Buffer type flags
 *
 * @BUF_AMPDU: This buffer is an ampdu, as part of an aggregate (during TX)
 * @BUF_AGGR: Indicates whether the buffer can be aggregated
 *	(used in aggregation scheduling)
 */
enum buffer_type {
	BUF_AMPDU		= BIT(0),
	BUF_AGGR		= BIT(1),
};

#define bf_isampdu(bf)		(bf->bf_state.bf_type & BUF_AMPDU)
#define bf_isaggr(bf)		(bf->bf_state.bf_type & BUF_AGGR)

#define ATH_TXSTATUS_RING_SIZE 512

#define	DS2PHYS(_dd, _ds)						\
	((_dd)->dd_desc_paddr + ((caddr_t)(_ds) - (caddr_t)(_dd)->dd_desc))
#define ATH_DESC_4KB_BOUND_CHECK(_daddr) ((((_daddr) & 0xFFF) > 0xF7F) ? 1 : 0)
#define ATH_DESC_4KB_BOUND_NUM_SKIPPED(_len) ((_len) / 4096)

struct ath_descdma {
	void *dd_desc;
	dma_addr_t dd_desc_paddr;
	u32 dd_desc_len;
};

int ath_descdma_setup(struct ath_softc *sc, struct ath_descdma *dd,
		      struct list_head *head, const char *name,
		      int nbuf, int ndesc, bool is_tx);

/***********/
/* RX / TX */
/***********/

#define ATH_RXBUF               512
#define ATH_TXBUF               512
#define ATH_TXBUF_RESERVE       5
#define ATH_MAX_QDEPTH          (ATH_TXBUF / 4 - ATH_TXBUF_RESERVE)
#define ATH_TXMAXTRY            13

#define TID_TO_WME_AC(_tid)				\
	((((_tid) == 0) || ((_tid) == 3)) ? IEEE80211_AC_BE :	\
	 (((_tid) == 1) || ((_tid) == 2)) ? IEEE80211_AC_BK :	\
	 (((_tid) == 4) || ((_tid) == 5)) ? IEEE80211_AC_VI :	\
	 IEEE80211_AC_VO)

#define ATH_AGGR_DELIM_SZ          4
#define ATH_AGGR_MINPLEN           256 /* in bytes, minimum packet length */
/* number of delimiters for encryption padding */
#define ATH_AGGR_ENCRYPTDELIM      10
/* minimum h/w qdepth to be sustained to maximize aggregation */
#define ATH_AGGR_MIN_QDEPTH        2
/* minimum h/w qdepth for non-aggregated traffic */
#define ATH_NON_AGGR_MIN_QDEPTH    8

#define IEEE80211_SEQ_SEQ_SHIFT    4
#define IEEE80211_SEQ_MAX          4096
#define IEEE80211_WEP_IVLEN        3
#define IEEE80211_WEP_KIDLEN       1
#define IEEE80211_WEP_CRCLEN       4
#define IEEE80211_MAX_MPDU_LEN     (3840 + FCS_LEN +		\
				    (IEEE80211_WEP_IVLEN +	\
				     IEEE80211_WEP_KIDLEN +	\
				     IEEE80211_WEP_CRCLEN))

/* return whether a bit at index _n in bitmap _bm is set
 * _sz is the size of the bitmap  */
#define ATH_BA_ISSET(_bm, _n)  (((_n) < (WME_BA_BMP_SIZE)) &&		\
				((_bm)[(_n) >> 5] & (1 << ((_n) & 31))))

/* return block-ack bitmap index given sequence and starting sequence */
#define ATH_BA_INDEX(_st, _seq) (((_seq) - (_st)) & (IEEE80211_SEQ_MAX - 1))

/* return the seqno for _start + _offset */
#define ATH_BA_INDEX2SEQ(_seq, _offset) (((_seq) + (_offset)) & (IEEE80211_SEQ_MAX - 1))

/* returns delimiter padding required given the packet length */
#define ATH_AGGR_GET_NDELIM(_len)					\
       (((_len) >= ATH_AGGR_MINPLEN) ? 0 :                             \
        DIV_ROUND_UP(ATH_AGGR_MINPLEN - (_len), ATH_AGGR_DELIM_SZ))

#define BAW_WITHIN(_start, _bawsz, _seqno) \
	((((_seqno) - (_start)) & 4095) < (_bawsz))

#define ATH_AN_2_TID(_an, _tidno)  (&(_an)->tid[(_tidno)])

#define IS_CCK_RATE(rate) ((rate >= 0x18) && (rate <= 0x1e))

#define ATH_TX_COMPLETE_POLL_INT	1000

#define ATH_TXFIFO_DEPTH 8
struct ath_txq {
	int mac80211_qnum; /* mac80211 queue number, -1 means not mac80211 Q */
	u32 axq_qnum; /* ath9k hardware queue number */
	void *axq_link;
	struct list_head axq_q;
	spinlock_t axq_lock;
	u32 axq_depth;
	u32 axq_ampdu_depth;
	bool stopped;
	bool axq_tx_inprogress;
	struct list_head axq_acq;
	struct list_head txq_fifo[ATH_TXFIFO_DEPTH];
	u8 txq_headidx;
	u8 txq_tailidx;
	int pending_frames;
	struct sk_buff_head complete_q;
};

struct ath_atx_ac {
	struct ath_txq *txq;
	struct list_head list;
	struct list_head tid_q;
	bool clear_ps_filter;
	bool sched;
};

struct ath_frame_info {
	struct ath_buf *bf;
	int framelen;
	enum ath9k_key_type keytype;
	u8 keyix;
	u8 rtscts_rate;
	u8 retries : 7;
	u8 baw_tracked : 1;
<<<<<<< HEAD
=======
};

struct ath_rxbuf {
	struct list_head list;
	struct sk_buff *bf_mpdu;
	void *bf_desc;
	dma_addr_t bf_daddr;
	dma_addr_t bf_buf_addr;
>>>>>>> d8ec26d7
};

struct ath_buf_state {
	u8 bf_type;
	u8 bfs_paprd;
	u8 ndelim;
	bool stale;
	u16 seqno;
	unsigned long bfs_paprd_timestamp;
};

struct ath_buf {
	struct list_head list;
	struct ath_buf *bf_lastbf;	/* last buf of this unit (a frame or
					   an aggregate) */
	struct ath_buf *bf_next;	/* next subframe in the aggregate */
	struct sk_buff *bf_mpdu;	/* enclosing frame structure */
	void *bf_desc;			/* virtual addr of desc */
	dma_addr_t bf_daddr;		/* physical addr of desc */
	dma_addr_t bf_buf_addr;	/* physical addr of data buffer, for DMA */
	struct ieee80211_tx_rate rates[4];
	struct ath_buf_state bf_state;
};

struct ath_atx_tid {
	struct list_head list;
	struct sk_buff_head buf_q;
	struct sk_buff_head retry_q;
	struct ath_node *an;
	struct ath_atx_ac *ac;
	unsigned long tx_buf[BITS_TO_LONGS(ATH_TID_MAX_BUFS)];
	u16 seq_start;
	u16 seq_next;
	u16 baw_size;
	u8 tidno;
	int baw_head;   /* first un-acked tx buffer */
	int baw_tail;   /* next unused tx buffer slot */

	s8 bar_index;
	bool sched;
	bool paused;
	bool active;
};

struct ath_node {
	struct ath_softc *sc;
	struct ieee80211_sta *sta; /* station struct we're part of */
	struct ieee80211_vif *vif; /* interface with which we're associated */
	struct ath_atx_tid tid[IEEE80211_NUM_TIDS];
	struct ath_atx_ac ac[IEEE80211_NUM_ACS];

	u16 maxampdu;
	u8 mpdudensity;
	s8 ps_key;

	bool sleeping;
	bool no_ps_filter;
};

struct ath_tx_control {
	struct ath_txq *txq;
	struct ath_node *an;
	u8 paprd;
	struct ieee80211_sta *sta;
};

#define ATH_TX_ERROR        0x01

/**
 * @txq_map:  Index is mac80211 queue number.  This is
 *  not necessarily the same as the hardware queue number
 *  (axq_qnum).
 */
struct ath_tx {
	u16 seq_no;
	u32 txqsetup;
	spinlock_t txbuflock;
	struct list_head txbuf;
	struct ath_txq txq[ATH9K_NUM_TX_QUEUES];
	struct ath_descdma txdma;
	struct ath_txq *txq_map[IEEE80211_NUM_ACS];
	struct ath_txq *uapsdq;
	u32 txq_max_pending[IEEE80211_NUM_ACS];
	u16 max_aggr_framelen[IEEE80211_NUM_ACS][4][32];
};

struct ath_rx_edma {
	struct sk_buff_head rx_fifo;
	u32 rx_fifo_hwsize;
};

struct ath_rx {
	u8 defant;
	u8 rxotherant;
	bool discard_next;
	u32 *rxlink;
	u32 num_pkts;
	unsigned int rxfilter;
	struct list_head rxbuf;
	struct ath_descdma rxdma;
	struct ath_rx_edma rx_edma[ATH9K_RX_QUEUE_MAX];

<<<<<<< HEAD
	struct ath_buf *buf_hold;
=======
	struct ath_rxbuf *buf_hold;
>>>>>>> d8ec26d7
	struct sk_buff *frag;

	u32 ampdu_ref;
};

int ath_startrecv(struct ath_softc *sc);
bool ath_stoprecv(struct ath_softc *sc);
u32 ath_calcrxfilter(struct ath_softc *sc);
int ath_rx_init(struct ath_softc *sc, int nbufs);
void ath_rx_cleanup(struct ath_softc *sc);
int ath_rx_tasklet(struct ath_softc *sc, int flush, bool hp);
struct ath_txq *ath_txq_setup(struct ath_softc *sc, int qtype, int subtype);
void ath_txq_lock(struct ath_softc *sc, struct ath_txq *txq);
void ath_txq_unlock(struct ath_softc *sc, struct ath_txq *txq);
void ath_txq_unlock_complete(struct ath_softc *sc, struct ath_txq *txq);
void ath_tx_cleanupq(struct ath_softc *sc, struct ath_txq *txq);
bool ath_drain_all_txq(struct ath_softc *sc);
void ath_draintxq(struct ath_softc *sc, struct ath_txq *txq);
void ath_tx_node_init(struct ath_softc *sc, struct ath_node *an);
void ath_tx_node_cleanup(struct ath_softc *sc, struct ath_node *an);
void ath_txq_schedule(struct ath_softc *sc, struct ath_txq *txq);
int ath_tx_init(struct ath_softc *sc, int nbufs);
int ath_txq_update(struct ath_softc *sc, int qnum,
		   struct ath9k_tx_queue_info *q);
void ath_update_max_aggr_framelen(struct ath_softc *sc, int queue, int txop);
int ath_tx_start(struct ieee80211_hw *hw, struct sk_buff *skb,
		 struct ath_tx_control *txctl);
void ath_tx_cabq(struct ieee80211_hw *hw, struct ieee80211_vif *vif,
		 struct sk_buff *skb);
void ath_tx_tasklet(struct ath_softc *sc);
void ath_tx_edma_tasklet(struct ath_softc *sc);
int ath_tx_aggr_start(struct ath_softc *sc, struct ieee80211_sta *sta,
		      u16 tid, u16 *ssn);
void ath_tx_aggr_stop(struct ath_softc *sc, struct ieee80211_sta *sta, u16 tid);
void ath_tx_aggr_resume(struct ath_softc *sc, struct ieee80211_sta *sta, u16 tid);

void ath_tx_aggr_wakeup(struct ath_softc *sc, struct ath_node *an);
void ath_tx_aggr_sleep(struct ieee80211_sta *sta, struct ath_softc *sc,
		       struct ath_node *an);
void ath9k_release_buffered_frames(struct ieee80211_hw *hw,
				   struct ieee80211_sta *sta,
				   u16 tids, int nframes,
				   enum ieee80211_frame_release_type reason,
				   bool more_data);

/********/
/* VIFs */
/********/

struct ath_vif {
	struct ath_node mcast_node;
	int av_bslot;
	bool primary_sta_vif;
	__le64 tsf_adjust; /* TSF adjustment for staggered beacons */
	struct ath_buf *av_bcbuf;
};

/*******************/
/* Beacon Handling */
/*******************/

/*
 * Regardless of the number of beacons we stagger, (i.e. regardless of the
 * number of BSSIDs) if a given beacon does not go out even after waiting this
 * number of beacon intervals, the game's up.
 */
#define BSTUCK_THRESH           	9
#define	ATH_BCBUF               	8
#define ATH_DEFAULT_BINTVAL     	100 /* TU */
#define ATH_DEFAULT_BMISS_LIMIT 	10
#define IEEE80211_MS_TO_TU(x)           (((x) * 1000) / 1024)

struct ath_beacon_config {
	int beacon_interval;
	u16 listen_interval;
	u16 dtim_period;
	u16 bmiss_timeout;
	u8 dtim_count;
	bool enable_beacon;
	bool ibss_creator;
};

struct ath_beacon {
	enum {
		OK,		/* no change needed */
		UPDATE,		/* update pending */
		COMMIT		/* beacon sent, commit change */
	} updateslot;		/* slot time update fsm */

	u32 beaconq;
	u32 bmisscnt;
	u32 bc_tstamp;
	struct ieee80211_vif *bslot[ATH_BCBUF];
	int slottime;
	int slotupdate;
	struct ath9k_tx_queue_info beacon_qi;
	struct ath_descdma bdma;
	struct ath_txq *cabq;
	struct list_head bbuf;

	bool tx_processed;
	bool tx_last;
};

void ath9k_beacon_tasklet(unsigned long data);
bool ath9k_allow_beacon_config(struct ath_softc *sc, struct ieee80211_vif *vif);
void ath9k_beacon_config(struct ath_softc *sc, struct ieee80211_vif *vif,
			 u32 changed);
void ath9k_beacon_assign_slot(struct ath_softc *sc, struct ieee80211_vif *vif);
void ath9k_beacon_remove_slot(struct ath_softc *sc, struct ieee80211_vif *vif);
void ath9k_set_tsfadjust(struct ath_softc *sc, struct ieee80211_vif *vif);
void ath9k_set_beacon(struct ath_softc *sc);
bool ath9k_csa_is_finished(struct ath_softc *sc);

/*******************/
/* Link Monitoring */
/*******************/

#define ATH_STA_SHORT_CALINTERVAL 1000    /* 1 second */
#define ATH_AP_SHORT_CALINTERVAL  100     /* 100 ms */
#define ATH_ANI_POLLINTERVAL_OLD  100     /* 100 ms */
#define ATH_ANI_POLLINTERVAL_NEW  1000    /* 1000 ms */
#define ATH_LONG_CALINTERVAL_INT  1000    /* 1000 ms */
#define ATH_LONG_CALINTERVAL      30000   /* 30 seconds */
#define ATH_RESTART_CALINTERVAL   1200000 /* 20 minutes */
#define ATH_ANI_MAX_SKIP_COUNT  10

#define ATH_PAPRD_TIMEOUT	100 /* msecs */
#define ATH_PLL_WORK_INTERVAL   100

void ath_tx_complete_poll_work(struct work_struct *work);
void ath_reset_work(struct work_struct *work);
void ath_hw_check(struct work_struct *work);
void ath_hw_pll_work(struct work_struct *work);
void ath_rx_poll(unsigned long data);
void ath_start_rx_poll(struct ath_softc *sc, u8 nbeacon);
void ath_paprd_calibrate(struct work_struct *work);
void ath_ani_calibrate(unsigned long data);
void ath_start_ani(struct ath_softc *sc);
void ath_stop_ani(struct ath_softc *sc);
void ath_check_ani(struct ath_softc *sc);
int ath_update_survey_stats(struct ath_softc *sc);
void ath_update_survey_nf(struct ath_softc *sc, int channel);
void ath9k_queue_reset(struct ath_softc *sc, enum ath_reset_type type);

/**********/
/* BTCOEX */
/**********/

#define ATH_DUMP_BTCOEX(_s, _val)				\
	do {							\
		len += scnprintf(buf + len, size - len,		\
				 "%20s : %10d\n", _s, (_val));	\
	} while (0)

enum bt_op_flags {
	BT_OP_PRIORITY_DETECTED,
	BT_OP_SCAN,
};

struct ath_btcoex {
	bool hw_timer_enabled;
	spinlock_t btcoex_lock;
	struct timer_list period_timer; /* Timer for BT period */
	u32 bt_priority_cnt;
	unsigned long bt_priority_time;
	unsigned long op_flags;
	int bt_stomp_type; /* Types of BT stomping */
	u32 btcoex_no_stomp; /* in usec */
	u32 btcoex_period; /* in msec */
	u32 btscan_no_stomp; /* in usec */
	u32 duty_cycle;
	u32 bt_wait_time;
	int rssi_count;
	struct ath_gen_timer *no_stomp_timer; /* Timer for no BT stomping */
	struct ath_mci_profile mci;
	u8 stomp_audio;
};

#ifdef CONFIG_ATH9K_BTCOEX_SUPPORT
int ath9k_init_btcoex(struct ath_softc *sc);
void ath9k_deinit_btcoex(struct ath_softc *sc);
void ath9k_start_btcoex(struct ath_softc *sc);
void ath9k_stop_btcoex(struct ath_softc *sc);
void ath9k_btcoex_timer_resume(struct ath_softc *sc);
void ath9k_btcoex_timer_pause(struct ath_softc *sc);
void ath9k_btcoex_handle_interrupt(struct ath_softc *sc, u32 status);
u16 ath9k_btcoex_aggr_limit(struct ath_softc *sc, u32 max_4ms_framelen);
void ath9k_btcoex_stop_gen_timer(struct ath_softc *sc);
int ath9k_dump_btcoex(struct ath_softc *sc, u8 *buf, u32 size);
#else
static inline int ath9k_init_btcoex(struct ath_softc *sc)
{
	return 0;
}
static inline void ath9k_deinit_btcoex(struct ath_softc *sc)
{
}
static inline void ath9k_start_btcoex(struct ath_softc *sc)
{
}
static inline void ath9k_stop_btcoex(struct ath_softc *sc)
{
}
static inline void ath9k_btcoex_handle_interrupt(struct ath_softc *sc,
						 u32 status)
{
}
static inline u16 ath9k_btcoex_aggr_limit(struct ath_softc *sc,
					  u32 max_4ms_framelen)
{
	return 0;
}
static inline void ath9k_btcoex_stop_gen_timer(struct ath_softc *sc)
{
}
static inline int ath9k_dump_btcoex(struct ath_softc *sc, u8 *buf, u32 size)
{
	return 0;
}
#endif /* CONFIG_ATH9K_BTCOEX_SUPPORT */

struct ath9k_wow_pattern {
	u8 pattern_bytes[MAX_PATTERN_SIZE];
	u8 mask_bytes[MAX_PATTERN_SIZE];
	u32 pattern_len;
};

/********************/
/*   LED Control    */
/********************/

#define ATH_LED_PIN_DEF 		1
#define ATH_LED_PIN_9287		8
#define ATH_LED_PIN_9300		10
#define ATH_LED_PIN_9485		6
#define ATH_LED_PIN_9462		4

#ifdef CONFIG_MAC80211_LEDS
void ath_init_leds(struct ath_softc *sc);
void ath_deinit_leds(struct ath_softc *sc);
void ath_fill_led_pin(struct ath_softc *sc);
#else
static inline void ath_init_leds(struct ath_softc *sc)
{
}

static inline void ath_deinit_leds(struct ath_softc *sc)
{
}
static inline void ath_fill_led_pin(struct ath_softc *sc)
{
}
#endif

/*******************************/
/* Antenna diversity/combining */
/*******************************/

#define ATH_ANT_RX_CURRENT_SHIFT 4
#define ATH_ANT_RX_MAIN_SHIFT 2
#define ATH_ANT_RX_MASK 0x3

#define ATH_ANT_DIV_COMB_SHORT_SCAN_INTR 50
#define ATH_ANT_DIV_COMB_SHORT_SCAN_PKTCOUNT 0x100
#define ATH_ANT_DIV_COMB_MAX_PKTCOUNT 0x200
#define ATH_ANT_DIV_COMB_INIT_COUNT 95
#define ATH_ANT_DIV_COMB_MAX_COUNT 100
#define ATH_ANT_DIV_COMB_ALT_ANT_RATIO 30
#define ATH_ANT_DIV_COMB_ALT_ANT_RATIO2 20
#define ATH_ANT_DIV_COMB_ALT_ANT_RATIO_LOW_RSSI 50
#define ATH_ANT_DIV_COMB_ALT_ANT_RATIO2_LOW_RSSI 50

#define ATH_ANT_DIV_COMB_LNA1_DELTA_HI -4
#define ATH_ANT_DIV_COMB_LNA1_DELTA_MID -2
#define ATH_ANT_DIV_COMB_LNA1_DELTA_LOW 2

struct ath_ant_comb {
	u16 count;
	u16 total_pkt_count;
	bool scan;
	bool scan_not_start;
	int main_total_rssi;
	int alt_total_rssi;
	int alt_recv_cnt;
	int main_recv_cnt;
	int rssi_lna1;
	int rssi_lna2;
	int rssi_add;
	int rssi_sub;
	int rssi_first;
	int rssi_second;
	int rssi_third;
	int ant_ratio;
	int ant_ratio2;
	bool alt_good;
	int quick_scan_cnt;
	enum ath9k_ant_div_comb_lna_conf main_conf;
	enum ath9k_ant_div_comb_lna_conf first_quick_scan_conf;
	enum ath9k_ant_div_comb_lna_conf second_quick_scan_conf;
	bool first_ratio;
	bool second_ratio;
	unsigned long scan_start_time;

	/*
	 * Card-specific config values.
	 */
	int low_rssi_thresh;
	int fast_div_bias;
};

void ath_ant_comb_scan(struct ath_softc *sc, struct ath_rx_status *rs);

/********************/
/* Main driver core */
/********************/

<<<<<<< HEAD
#define ATH9K_PCI_CUS198     0x0001
#define ATH9K_PCI_CUS230     0x0002
#define ATH9K_PCI_CUS217     0x0004
#define ATH9K_PCI_WOW        0x0008
#define ATH9K_PCI_BT_ANT_DIV 0x0010
#define ATH9K_PCI_D3_L1_WAR  0x0020
=======
#define ATH9K_PCI_CUS198          0x0001
#define ATH9K_PCI_CUS230          0x0002
#define ATH9K_PCI_CUS217          0x0004
#define ATH9K_PCI_CUS252          0x0008
#define ATH9K_PCI_WOW             0x0010
#define ATH9K_PCI_BT_ANT_DIV      0x0020
#define ATH9K_PCI_D3_L1_WAR       0x0040
#define ATH9K_PCI_AR9565_1ANT     0x0080
#define ATH9K_PCI_AR9565_2ANT     0x0100
#define ATH9K_PCI_NO_PLL_PWRSAVE  0x0200
>>>>>>> d8ec26d7

/*
 * Default cache line size, in bytes.
 * Used when PCI device not fully initialized by bootrom/BIOS
*/
#define DEFAULT_CACHELINE       32
#define ATH_REGCLASSIDS_MAX     10
#define ATH_CABQ_READY_TIME     80      /* % of beacon interval */
#define ATH_MAX_SW_RETRIES      30
#define ATH_CHAN_MAX            255

#define ATH_TXPOWER_MAX         100     /* .5 dBm units */
#define ATH_RATE_DUMMY_MARKER   0

enum sc_op_flags {
	SC_OP_INVALID,
	SC_OP_BEACONS,
	SC_OP_ANI_RUN,
	SC_OP_PRIM_STA_VIF,
	SC_OP_HW_RESET,
	SC_OP_SCANNING,
};

/* Powersave flags */
#define PS_WAIT_FOR_BEACON        BIT(0)
#define PS_WAIT_FOR_CAB           BIT(1)
#define PS_WAIT_FOR_PSPOLL_DATA   BIT(2)
#define PS_WAIT_FOR_TX_ACK        BIT(3)
#define PS_BEACON_SYNC            BIT(4)
#define PS_WAIT_FOR_ANI           BIT(5)

struct ath_rate_table;

struct ath9k_vif_iter_data {
	u8 hw_macaddr[ETH_ALEN]; /* address of the first vif */
	u8 mask[ETH_ALEN]; /* bssid mask */
	bool has_hw_macaddr;

	int naps;      /* number of AP vifs */
	int nmeshes;   /* number of mesh vifs */
	int nstations; /* number of station vifs */
	int nwds;      /* number of WDS vifs */
	int nadhocs;   /* number of adhoc vifs */
};

/* enum spectral_mode:
 *
 * @SPECTRAL_DISABLED: spectral mode is disabled
 * @SPECTRAL_BACKGROUND: hardware sends samples when it is not busy with
 *	something else.
 * @SPECTRAL_MANUAL: spectral scan is enabled, triggering for samples
 *	is performed manually.
 * @SPECTRAL_CHANSCAN: Like manual, but also triggered when changing channels
 *	during a channel scan.
 */
enum spectral_mode {
	SPECTRAL_DISABLED = 0,
	SPECTRAL_BACKGROUND,
	SPECTRAL_MANUAL,
	SPECTRAL_CHANSCAN,
};

struct ath_softc {
	struct ieee80211_hw *hw;
	struct device *dev;

	struct survey_info *cur_survey;
	struct survey_info survey[ATH9K_NUM_CHANNELS];

	struct tasklet_struct intr_tq;
	struct tasklet_struct bcon_tasklet;
	struct ath_hw *sc_ah;
	void __iomem *mem;
	int irq;
	spinlock_t sc_serial_rw;
	spinlock_t sc_pm_lock;
	spinlock_t sc_pcu_lock;
	struct mutex mutex;
	struct work_struct paprd_work;
	struct work_struct hw_check_work;
	struct work_struct hw_reset_work;
	struct completion paprd_complete;

	unsigned int hw_busy_count;
	unsigned long sc_flags;
	unsigned long driver_data;

	u32 intrstatus;
	u16 ps_flags; /* PS_* */
	u16 curtxpow;
	bool ps_enabled;
	bool ps_idle;
	short nbcnvifs;
	short nvifs;
	unsigned long ps_usecount;

	struct ath_config config;
	struct ath_rx rx;
	struct ath_tx tx;
	struct ath_beacon beacon;
	struct ieee80211_supported_band sbands[IEEE80211_NUM_BANDS];

#ifdef CONFIG_MAC80211_LEDS
	bool led_registered;
	char led_name[32];
	struct led_classdev led_cdev;
#endif

	struct ath9k_hw_cal_data caldata;
	int last_rssi;

#ifdef CONFIG_ATH9K_DEBUGFS
	struct ath9k_debug debug;
#endif
	struct ath_beacon_config cur_beacon_conf;
	struct delayed_work tx_complete_work;
	struct delayed_work hw_pll_work;
	struct timer_list rx_poll_timer;

#ifdef CONFIG_ATH9K_BTCOEX_SUPPORT
	struct ath_btcoex btcoex;
	struct ath_mci_coex mci_coex;
	struct work_struct mci_work;
#endif

	struct ath_descdma txsdma;
	struct ieee80211_vif *csa_vif;

	struct ath_ant_comb ant_comb;
	u8 ant_tx, ant_rx;
	struct dfs_pattern_detector *dfs_detector;
	u32 wow_enabled;
	/* relay(fs) channel for spectral scan */
	struct rchan *rfs_chan_spec_scan;
	enum spectral_mode spectral_mode;
	struct ath_spec_scan spec_config;

	struct ieee80211_vif *tx99_vif;
	struct sk_buff *tx99_skb;
	bool tx99_state;
	s16 tx99_power;

#ifdef CONFIG_PM_SLEEP
	atomic_t wow_got_bmiss_intr;
	atomic_t wow_sleep_proc_intr; /* in the middle of WoW sleep ? */
	u32 wow_intr_before_sleep;
#endif
};

#define SPECTRAL_SCAN_BITMASK		0x10
/* Radar info packet format, used for DFS and spectral formats. */
struct ath_radar_info {
	u8 pulse_length_pri;
	u8 pulse_length_ext;
	u8 pulse_bw_info;
} __packed;

/* The HT20 spectral data has 4 bytes of additional information at it's end.
 *
 * [7:0]: all bins {max_magnitude[1:0], bitmap_weight[5:0]}
 * [7:0]: all bins  max_magnitude[9:2]
 * [7:0]: all bins {max_index[5:0], max_magnitude[11:10]}
 * [3:0]: max_exp (shift amount to size max bin to 8-bit unsigned)
 */
struct ath_ht20_mag_info {
	u8 all_bins[3];
	u8 max_exp;
} __packed;

#define SPECTRAL_HT20_NUM_BINS		56

/* WARNING: don't actually use this struct! MAC may vary the amount of
 * data by -1/+2. This struct is for reference only.
 */
struct ath_ht20_fft_packet {
	u8 data[SPECTRAL_HT20_NUM_BINS];
	struct ath_ht20_mag_info mag_info;
	struct ath_radar_info radar_info;
} __packed;

#define SPECTRAL_HT20_TOTAL_DATA_LEN	(sizeof(struct ath_ht20_fft_packet))

/* Dynamic 20/40 mode:
 *
 * [7:0]: lower bins {max_magnitude[1:0], bitmap_weight[5:0]}
 * [7:0]: lower bins  max_magnitude[9:2]
 * [7:0]: lower bins {max_index[5:0], max_magnitude[11:10]}
 * [7:0]: upper bins {max_magnitude[1:0], bitmap_weight[5:0]}
 * [7:0]: upper bins  max_magnitude[9:2]
 * [7:0]: upper bins {max_index[5:0], max_magnitude[11:10]}
 * [3:0]: max_exp (shift amount to size max bin to 8-bit unsigned)
 */
struct ath_ht20_40_mag_info {
	u8 lower_bins[3];
	u8 upper_bins[3];
	u8 max_exp;
} __packed;

#define SPECTRAL_HT20_40_NUM_BINS		128

/* WARNING: don't actually use this struct! MAC may vary the amount of
 * data. This struct is for reference only.
 */
struct ath_ht20_40_fft_packet {
	u8 data[SPECTRAL_HT20_40_NUM_BINS];
	struct ath_ht20_40_mag_info mag_info;
	struct ath_radar_info radar_info;
} __packed;


#define SPECTRAL_HT20_40_TOTAL_DATA_LEN	(sizeof(struct ath_ht20_40_fft_packet))

/* grabs the max magnitude from the all/upper/lower bins */
static inline u16 spectral_max_magnitude(u8 *bins)
{
	return (bins[0] & 0xc0) >> 6 |
	       (bins[1] & 0xff) << 2 |
	       (bins[2] & 0x03) << 10;
}

/* return the max magnitude from the all/upper/lower bins */
static inline u8 spectral_max_index(u8 *bins)
{
	s8 m = (bins[2] & 0xfc) >> 2;

	/* TODO: this still doesn't always report the right values ... */
	if (m > 32)
		m |= 0xe0;
	else
		m &= ~0xe0;

	return m + 29;
}

/* return the bitmap weight from the all/upper/lower bins */
static inline u8 spectral_bitmap_weight(u8 *bins)
{
	return bins[0] & 0x3f;
}

/* FFT sample format given to userspace via debugfs.
 *
 * Please keep the type/length at the front position and change
 * other fields after adding another sample type
 *
 * TODO: this might need rework when switching to nl80211-based
 * interface.
 */
enum ath_fft_sample_type {
	ATH_FFT_SAMPLE_HT20 = 1,
	ATH_FFT_SAMPLE_HT20_40,
};

struct fft_sample_tlv {
	u8 type;	/* see ath_fft_sample */
	__be16 length;
	/* type dependent data follows */
} __packed;

struct fft_sample_ht20 {
	struct fft_sample_tlv tlv;

	u8 max_exp;

	__be16 freq;
	s8 rssi;
	s8 noise;

	__be16 max_magnitude;
	u8 max_index;
	u8 bitmap_weight;

	__be64 tsf;

	u8 data[SPECTRAL_HT20_NUM_BINS];
} __packed;

struct fft_sample_ht20_40 {
	struct fft_sample_tlv tlv;

	u8 channel_type;
	__be16 freq;

	s8 lower_rssi;
	s8 upper_rssi;

	__be64 tsf;

	s8 lower_noise;
	s8 upper_noise;

	__be16 lower_max_magnitude;
	__be16 upper_max_magnitude;

	u8 lower_max_index;
	u8 upper_max_index;

	u8 lower_bitmap_weight;
	u8 upper_bitmap_weight;

	u8 max_exp;

	u8 data[SPECTRAL_HT20_40_NUM_BINS];
} __packed;

int ath9k_tx99_init(struct ath_softc *sc);
void ath9k_tx99_deinit(struct ath_softc *sc);
int ath9k_tx99_send(struct ath_softc *sc, struct sk_buff *skb,
		    struct ath_tx_control *txctl);

void ath9k_tasklet(unsigned long data);
int ath_cabq_update(struct ath_softc *);

static inline void ath_read_cachesize(struct ath_common *common, int *csz)
{
	common->bus_ops->read_cachesize(common, csz);
}

extern struct ieee80211_ops ath9k_ops;
extern int ath9k_modparam_nohwcrypt;
extern int led_blink;
extern bool is_ath9k_unloaded;

u8 ath9k_parse_mpdudensity(u8 mpdudensity);
irqreturn_t ath_isr(int irq, void *dev);
int ath9k_init_device(u16 devid, struct ath_softc *sc,
		    const struct ath_bus_ops *bus_ops);
void ath9k_deinit_device(struct ath_softc *sc);
void ath9k_set_hw_capab(struct ath_softc *sc, struct ieee80211_hw *hw);
void ath9k_reload_chainmask_settings(struct ath_softc *sc);

void ath9k_spectral_scan_trigger(struct ieee80211_hw *hw);
int ath9k_spectral_scan_config(struct ieee80211_hw *hw,
			       enum spectral_mode spectral_mode);


#ifdef CONFIG_ATH9K_PCI
int ath_pci_init(void);
void ath_pci_exit(void);
#else
static inline int ath_pci_init(void) { return 0; };
static inline void ath_pci_exit(void) {};
#endif

#ifdef CONFIG_ATH9K_AHB
int ath_ahb_init(void);
void ath_ahb_exit(void);
#else
static inline int ath_ahb_init(void) { return 0; };
static inline void ath_ahb_exit(void) {};
#endif

void ath9k_ps_wakeup(struct ath_softc *sc);
void ath9k_ps_restore(struct ath_softc *sc);

u8 ath_txchainmask_reduction(struct ath_softc *sc, u8 chainmask, u32 rate);

void ath_start_rfkill_poll(struct ath_softc *sc);
void ath9k_rfkill_poll_state(struct ieee80211_hw *hw);
void ath9k_calculate_iter_data(struct ieee80211_hw *hw,
			       struct ieee80211_vif *vif,
			       struct ath9k_vif_iter_data *iter_data);

#endif /* ATH9K_H */<|MERGE_RESOLUTION|>--- conflicted
+++ resolved
@@ -204,8 +204,6 @@
 	u8 rtscts_rate;
 	u8 retries : 7;
 	u8 baw_tracked : 1;
-<<<<<<< HEAD
-=======
 };
 
 struct ath_rxbuf {
@@ -214,7 +212,6 @@
 	void *bf_desc;
 	dma_addr_t bf_daddr;
 	dma_addr_t bf_buf_addr;
->>>>>>> d8ec26d7
 };
 
 struct ath_buf_state {
@@ -317,11 +314,7 @@
 	struct ath_descdma rxdma;
 	struct ath_rx_edma rx_edma[ATH9K_RX_QUEUE_MAX];
 
-<<<<<<< HEAD
-	struct ath_buf *buf_hold;
-=======
 	struct ath_rxbuf *buf_hold;
->>>>>>> d8ec26d7
 	struct sk_buff *frag;
 
 	u32 ampdu_ref;
@@ -639,14 +632,6 @@
 /* Main driver core */
 /********************/
 
-<<<<<<< HEAD
-#define ATH9K_PCI_CUS198     0x0001
-#define ATH9K_PCI_CUS230     0x0002
-#define ATH9K_PCI_CUS217     0x0004
-#define ATH9K_PCI_WOW        0x0008
-#define ATH9K_PCI_BT_ANT_DIV 0x0010
-#define ATH9K_PCI_D3_L1_WAR  0x0020
-=======
 #define ATH9K_PCI_CUS198          0x0001
 #define ATH9K_PCI_CUS230          0x0002
 #define ATH9K_PCI_CUS217          0x0004
@@ -657,7 +642,6 @@
 #define ATH9K_PCI_AR9565_1ANT     0x0080
 #define ATH9K_PCI_AR9565_2ANT     0x0100
 #define ATH9K_PCI_NO_PLL_PWRSAVE  0x0200
->>>>>>> d8ec26d7
 
 /*
  * Default cache line size, in bytes.
