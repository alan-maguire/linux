/**
 * This file is part of the Chelsio T4/T5/T6 Ethernet driver for Linux.
 *
 * Copyright (C) 2011-2016 Chelsio Communications.  All rights reserved.
 *
 * This program is free software; you can redistribute it and/or modify
 * it under the terms of the GNU General Public License as published by
 * the Free Software Foundation.
 *
 * Written and Maintained by:
 * Manoj Malviya (manojmalviya@chelsio.com)
 * Atul Gupta (atul.gupta@chelsio.com)
 * Jitendra Lulla (jlulla@chelsio.com)
 * Yeshaswi M R Gowda (yeshaswi@chelsio.com)
 * Harsh Jain (harsh@chelsio.com)
 */

#include <linux/kernel.h>
#include <linux/module.h>
#include <linux/skbuff.h>

#include <crypto/aes.h>
#include <crypto/hash.h>

#include "t4_msg.h"
#include "chcr_core.h"
#include "cxgb4_uld.h"

static struct chcr_driver_data drv_data;

typedef int (*chcr_handler_func)(struct adapter *adap, unsigned char *input);
static int cpl_fw6_pld_handler(struct adapter *adap, unsigned char *input);
static void *chcr_uld_add(const struct cxgb4_lld_info *lld);
static int chcr_uld_state_change(void *handle, enum cxgb4_state state);

#ifdef CONFIG_CHELSIO_IPSEC_INLINE
static void update_netdev_features(void);
#endif /* CONFIG_CHELSIO_IPSEC_INLINE */

static chcr_handler_func work_handlers[NUM_CPL_CMDS] = {
	[CPL_FW6_PLD] = cpl_fw6_pld_handler,
#ifdef CONFIG_CHELSIO_TLS_DEVICE
	[CPL_ACT_OPEN_RPL] = chcr_ktls_cpl_act_open_rpl,
	[CPL_SET_TCB_RPL] = chcr_ktls_cpl_set_tcb_rpl,
#endif
};

static struct cxgb4_uld_info chcr_uld_info = {
	.name = DRV_MODULE_NAME,
	.nrxq = MAX_ULD_QSETS,
	/* Max ntxq will be derived from fw config file*/
	.rxq_size = 1024,
	.add = chcr_uld_add,
	.state_change = chcr_uld_state_change,
	.rx_handler = chcr_uld_rx_handler,
#if defined(CONFIG_CHELSIO_IPSEC_INLINE) || defined(CONFIG_CHELSIO_TLS_DEVICE)
	.tx_handler = chcr_uld_tx_handler,
#endif /* CONFIG_CHELSIO_IPSEC_INLINE || CONFIG_CHELSIO_TLS_DEVICE */
};

static void detach_work_fn(struct work_struct *work)
{
	struct chcr_dev *dev;

	dev = container_of(work, struct chcr_dev, detach_work.work);

	if (atomic_read(&dev->inflight)) {
		dev->wqretry--;
		if (dev->wqretry) {
			pr_debug("Request Inflight Count %d\n",
				atomic_read(&dev->inflight));

			schedule_delayed_work(&dev->detach_work, WQ_DETACH_TM);
		} else {
			WARN(1, "CHCR:%d request Still Pending\n",
				atomic_read(&dev->inflight));
			complete(&dev->detach_comp);
		}
	} else {
		complete(&dev->detach_comp);
	}
}

struct uld_ctx *assign_chcr_device(void)
{
	struct uld_ctx *u_ctx = NULL;

	/*
	 * When multiple devices are present in system select
	 * device in round-robin fashion for crypto operations
	 * Although One session must use the same device to
	 * maintain request-response ordering.
	 */
	mutex_lock(&drv_data.drv_mutex);
	if (!list_empty(&drv_data.act_dev)) {
		u_ctx = drv_data.last_dev;
		if (list_is_last(&drv_data.last_dev->entry, &drv_data.act_dev))
			drv_data.last_dev = list_first_entry(&drv_data.act_dev,
						  struct uld_ctx, entry);
		else
			drv_data.last_dev =
				list_next_entry(drv_data.last_dev, entry);
	}
	mutex_unlock(&drv_data.drv_mutex);
	return u_ctx;
}

static void chcr_dev_add(struct uld_ctx *u_ctx)
{
	struct chcr_dev *dev;

	dev = &u_ctx->dev;
	dev->state = CHCR_ATTACH;
	atomic_set(&dev->inflight, 0);
	mutex_lock(&drv_data.drv_mutex);
	list_move(&u_ctx->entry, &drv_data.act_dev);
	if (!drv_data.last_dev)
		drv_data.last_dev = u_ctx;
	mutex_unlock(&drv_data.drv_mutex);
}

static void chcr_dev_init(struct uld_ctx *u_ctx)
{
	struct chcr_dev *dev;

	dev = &u_ctx->dev;
	spin_lock_init(&dev->lock_chcr_dev);
	INIT_DELAYED_WORK(&dev->detach_work, detach_work_fn);
	init_completion(&dev->detach_comp);
	dev->state = CHCR_INIT;
	dev->wqretry = WQ_RETRY;
	atomic_inc(&drv_data.dev_count);
	atomic_set(&dev->inflight, 0);
	mutex_lock(&drv_data.drv_mutex);
	list_add_tail(&u_ctx->entry, &drv_data.inact_dev);
	mutex_unlock(&drv_data.drv_mutex);
}

static int chcr_dev_move(struct uld_ctx *u_ctx)
{
	 mutex_lock(&drv_data.drv_mutex);
	if (drv_data.last_dev == u_ctx) {
		if (list_is_last(&drv_data.last_dev->entry, &drv_data.act_dev))
			drv_data.last_dev = list_first_entry(&drv_data.act_dev,
						  struct uld_ctx, entry);
		else
			drv_data.last_dev =
				list_next_entry(drv_data.last_dev, entry);
	}
	list_move(&u_ctx->entry, &drv_data.inact_dev);
	if (list_empty(&drv_data.act_dev))
		drv_data.last_dev = NULL;
	atomic_dec(&drv_data.dev_count);
	mutex_unlock(&drv_data.drv_mutex);

	return 0;
}

static int cpl_fw6_pld_handler(struct adapter *adap,
			       unsigned char *input)
{
	struct crypto_async_request *req;
	struct cpl_fw6_pld *fw6_pld;
	u32 ack_err_status = 0;
	int error_status = 0;

	fw6_pld = (struct cpl_fw6_pld *)input;
	req = (struct crypto_async_request *)(uintptr_t)be64_to_cpu(
						    fw6_pld->data[1]);

	ack_err_status =
		ntohl(*(__be32 *)((unsigned char *)&fw6_pld->data[0] + 4));
	if (CHK_MAC_ERR_BIT(ack_err_status) || CHK_PAD_ERR_BIT(ack_err_status))
		error_status = -EBADMSG;
	/* call completion callback with failure status */
	if (req) {
		error_status = chcr_handle_resp(req, input, error_status);
	} else {
		pr_err("Incorrect request address from the firmware\n");
		return -EFAULT;
	}
	if (error_status)
		atomic_inc(&adap->chcr_stats.error);

	return 0;
}

int chcr_send_wr(struct sk_buff *skb)
{
	return cxgb4_crypto_send(skb->dev, skb);
}

static void *chcr_uld_add(const struct cxgb4_lld_info *lld)
{
	struct uld_ctx *u_ctx;

	/* Create the device and add it in the device list */
	pr_info_once("%s - version %s\n", DRV_DESC, DRV_VERSION);
	if (!(lld->ulp_crypto & ULP_CRYPTO_LOOKASIDE))
		return ERR_PTR(-EOPNOTSUPP);

	/* Create the device and add it in the device list */
	u_ctx = kzalloc(sizeof(*u_ctx), GFP_KERNEL);
	if (!u_ctx) {
		u_ctx = ERR_PTR(-ENOMEM);
		goto out;
	}
	u_ctx->lldi = *lld;
	chcr_dev_init(u_ctx);

#ifdef CONFIG_CHELSIO_TLS_DEVICE
	if (lld->ulp_crypto & ULP_CRYPTO_KTLS_INLINE)
		chcr_enable_ktls(padap(&u_ctx->dev));
#endif
out:
	return u_ctx;
}

int chcr_uld_rx_handler(void *handle, const __be64 *rsp,
			const struct pkt_gl *pgl)
{
	struct uld_ctx *u_ctx = (struct uld_ctx *)handle;
	struct chcr_dev *dev = &u_ctx->dev;
	struct adapter *adap = padap(dev);
	const struct cpl_fw6_pld *rpl = (struct cpl_fw6_pld *)rsp;

	if (!work_handlers[rpl->opcode]) {
		pr_err("Unsupported opcode %d received\n", rpl->opcode);
		return 0;
	}

	if (!pgl)
		work_handlers[rpl->opcode](adap, (unsigned char *)&rsp[1]);
	else
		work_handlers[rpl->opcode](adap, pgl->va);
	return 0;
}

#if defined(CONFIG_CHELSIO_IPSEC_INLINE) || defined(CONFIG_CHELSIO_TLS_DEVICE)
int chcr_uld_tx_handler(struct sk_buff *skb, struct net_device *dev)
{
	/* In case if skb's decrypted bit is set, it's nic tls packet, else it's
	 * ipsec packet.
	 */
#ifdef CONFIG_CHELSIO_TLS_DEVICE
	if (skb->decrypted)
		return chcr_ktls_xmit(skb, dev);
#endif
#ifdef CONFIG_CHELSIO_IPSEC_INLINE
	return chcr_ipsec_xmit(skb, dev);
#endif
	return 0;
}
#endif /* CONFIG_CHELSIO_IPSEC_INLINE || CONFIG_CHELSIO_TLS_DEVICE */

static void chcr_detach_device(struct uld_ctx *u_ctx)
{
	struct chcr_dev *dev = &u_ctx->dev;

	if (dev->state == CHCR_DETACH) {
		pr_debug("Detached Event received for already detach device\n");
		return;
	}
	dev->state = CHCR_DETACH;
	if (atomic_read(&dev->inflight) != 0) {
		schedule_delayed_work(&dev->detach_work, WQ_DETACH_TM);
		wait_for_completion(&dev->detach_comp);
	}

	// Move u_ctx to inactive_dev list
	chcr_dev_move(u_ctx);
}

static int chcr_uld_state_change(void *handle, enum cxgb4_state state)
{
	struct uld_ctx *u_ctx = handle;
	int ret = 0;

	switch (state) {
	case CXGB4_STATE_UP:
		if (u_ctx->dev.state != CHCR_INIT) {
			// ALready Initialised.
			return 0;
		}
		chcr_dev_add(u_ctx);
		ret = start_crypto();
		break;

	case CXGB4_STATE_DETACH:
		chcr_detach_device(u_ctx);
		if (!atomic_read(&drv_data.dev_count))
			stop_crypto();
		break;

	case CXGB4_STATE_START_RECOVERY:
	case CXGB4_STATE_DOWN:
	default:
		break;
	}
	return ret;
}

#ifdef CONFIG_CHELSIO_IPSEC_INLINE
static void update_netdev_features(void)
{
	struct uld_ctx *u_ctx, *tmp;

	mutex_lock(&drv_data.drv_mutex);
	list_for_each_entry_safe(u_ctx, tmp, &drv_data.inact_dev, entry) {
		if (u_ctx->lldi.crypto & ULP_CRYPTO_IPSEC_INLINE)
			chcr_add_xfrmops(&u_ctx->lldi);
	}
	list_for_each_entry_safe(u_ctx, tmp, &drv_data.act_dev, entry) {
		if (u_ctx->lldi.crypto & ULP_CRYPTO_IPSEC_INLINE)
			chcr_add_xfrmops(&u_ctx->lldi);
	}
	mutex_unlock(&drv_data.drv_mutex);
}
#endif /* CONFIG_CHELSIO_IPSEC_INLINE */

static int __init chcr_crypto_init(void)
{
	INIT_LIST_HEAD(&drv_data.act_dev);
	INIT_LIST_HEAD(&drv_data.inact_dev);
	atomic_set(&drv_data.dev_count, 0);
	mutex_init(&drv_data.drv_mutex);
	drv_data.last_dev = NULL;
	cxgb4_register_uld(CXGB4_ULD_CRYPTO, &chcr_uld_info);

	#ifdef CONFIG_CHELSIO_IPSEC_INLINE
	rtnl_lock();
	update_netdev_features();
	rtnl_unlock();
	#endif /* CONFIG_CHELSIO_IPSEC_INLINE */

	return 0;
}

static void __exit chcr_crypto_exit(void)
{
	struct uld_ctx *u_ctx, *tmp;
	struct adapter *adap;

	stop_crypto();
	cxgb4_unregister_uld(CXGB4_ULD_CRYPTO);
	/* Remove all devices from list */
	mutex_lock(&drv_data.drv_mutex);
	list_for_each_entry_safe(u_ctx, tmp, &drv_data.act_dev, entry) {
		adap = padap(&u_ctx->dev);
		memset(&adap->chcr_stats, 0, sizeof(adap->chcr_stats));
<<<<<<< HEAD
=======
#ifdef CONFIG_CHELSIO_TLS_DEVICE
		if (u_ctx->lldi.ulp_crypto & ULP_CRYPTO_KTLS_INLINE)
			chcr_disable_ktls(adap);
#endif
>>>>>>> 04d5ce62
		list_del(&u_ctx->entry);
		kfree(u_ctx);
	}
	list_for_each_entry_safe(u_ctx, tmp, &drv_data.inact_dev, entry) {
		adap = padap(&u_ctx->dev);
		memset(&adap->chcr_stats, 0, sizeof(adap->chcr_stats));
<<<<<<< HEAD
=======
#ifdef CONFIG_CHELSIO_TLS_DEVICE
		if (u_ctx->lldi.ulp_crypto & ULP_CRYPTO_KTLS_INLINE)
			chcr_disable_ktls(adap);
#endif
>>>>>>> 04d5ce62
		list_del(&u_ctx->entry);
		kfree(u_ctx);
	}
	mutex_unlock(&drv_data.drv_mutex);
}

module_init(chcr_crypto_init);
module_exit(chcr_crypto_exit);

MODULE_DESCRIPTION("Crypto Co-processor for Chelsio Terminator cards.");
MODULE_LICENSE("GPL");
MODULE_AUTHOR("Chelsio Communications");
MODULE_VERSION(DRV_VERSION);<|MERGE_RESOLUTION|>--- conflicted
+++ resolved
@@ -348,26 +348,20 @@
 	list_for_each_entry_safe(u_ctx, tmp, &drv_data.act_dev, entry) {
 		adap = padap(&u_ctx->dev);
 		memset(&adap->chcr_stats, 0, sizeof(adap->chcr_stats));
-<<<<<<< HEAD
-=======
 #ifdef CONFIG_CHELSIO_TLS_DEVICE
 		if (u_ctx->lldi.ulp_crypto & ULP_CRYPTO_KTLS_INLINE)
 			chcr_disable_ktls(adap);
 #endif
->>>>>>> 04d5ce62
 		list_del(&u_ctx->entry);
 		kfree(u_ctx);
 	}
 	list_for_each_entry_safe(u_ctx, tmp, &drv_data.inact_dev, entry) {
 		adap = padap(&u_ctx->dev);
 		memset(&adap->chcr_stats, 0, sizeof(adap->chcr_stats));
-<<<<<<< HEAD
-=======
 #ifdef CONFIG_CHELSIO_TLS_DEVICE
 		if (u_ctx->lldi.ulp_crypto & ULP_CRYPTO_KTLS_INLINE)
 			chcr_disable_ktls(adap);
 #endif
->>>>>>> 04d5ce62
 		list_del(&u_ctx->entry);
 		kfree(u_ctx);
 	}
