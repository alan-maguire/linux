#
# Makefile for the memory technology device drivers.
#

# Core functionality.
obj-$(CONFIG_MTD)		+= mtd.o
mtd-y				:= mtdcore.o mtdsuper.o
mtd-$(CONFIG_MTD_PARTITIONS)	+= mtdpart.o

obj-$(CONFIG_MTD_CONCAT)	+= mtdconcat.o
obj-$(CONFIG_MTD_REDBOOT_PARTS) += redboot.o
obj-$(CONFIG_MTD_CMDLINE_PARTS) += cmdlinepart.o
obj-$(CONFIG_MTD_AFS_PARTS)	+= afs.o
obj-$(CONFIG_MTD_AR7_PARTS)	+= ar7part.o
obj-$(CONFIG_MTD_OF_PARTS)      += ofpart.o

# 'Users' - code which presents functionality to userspace.
obj-$(CONFIG_MTD_CHAR)		+= mtdchar.o
obj-$(CONFIG_MTD_BLKDEVS)	+= mtd_blkdevs.o
obj-$(CONFIG_MTD_BLOCK)		+= mtdblock.o
obj-$(CONFIG_MTD_BLOCK_RO)	+= mtdblock_ro.o
obj-$(CONFIG_FTL)		+= ftl.o
obj-$(CONFIG_NFTL)		+= nftl.o
obj-$(CONFIG_INFTL)		+= inftl.o
obj-$(CONFIG_RFD_FTL)		+= rfd_ftl.o
obj-$(CONFIG_SSFDC)		+= ssfdc.o
obj-$(CONFIG_MTD_OOPS)		+= mtdoops.o

nftl-objs		:= nftlcore.o nftlmount.o
inftl-objs		:= inftlcore.o inftlmount.o

<<<<<<< HEAD
obj-y		+= chips/ lpddr/ maps/ devices/ nand/ onenand/ 
=======
obj-y		+= chips/ maps/ devices/ nand/ onenand/ tests/
>>>>>>> 9faa8153

obj-$(CONFIG_MTD_UBI)		+= ubi/<|MERGE_RESOLUTION|>--- conflicted
+++ resolved
@@ -29,10 +29,6 @@
 nftl-objs		:= nftlcore.o nftlmount.o
 inftl-objs		:= inftlcore.o inftlmount.o
 
-<<<<<<< HEAD
-obj-y		+= chips/ lpddr/ maps/ devices/ nand/ onenand/ 
-=======
-obj-y		+= chips/ maps/ devices/ nand/ onenand/ tests/
->>>>>>> 9faa8153
+obj-y		+= chips/ lpddr/ maps/ devices/ nand/ onenand/ tests/
 
 obj-$(CONFIG_MTD_UBI)		+= ubi/