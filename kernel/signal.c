--- conflicted
+++ resolved
@@ -2437,11 +2437,7 @@
 	/* Not even root can pretend to send signals from the kernel.
 	 * Nor can they impersonate a kill()/tgkill(), which adds source info.
 	 */
-<<<<<<< HEAD
-	if (info.si_code != SI_QUEUE) {
-=======
 	if (info.si_code >= 0 || info.si_code == SI_TKILL) {
->>>>>>> 00b317a4
 		/* We used to allow any < 0 si_code */
 		WARN_ON_ONCE(info.si_code < 0);
 		return -EPERM;
@@ -2461,11 +2457,7 @@
 	/* Not even root can pretend to send signals from the kernel.
 	 * Nor can they impersonate a kill()/tgkill(), which adds source info.
 	 */
-<<<<<<< HEAD
-	if (info->si_code != SI_QUEUE) {
-=======
 	if (info->si_code >= 0 || info->si_code == SI_TKILL) {
->>>>>>> 00b317a4
 		/* We used to allow any < 0 si_code */
 		WARN_ON_ONCE(info->si_code < 0);
 		return -EPERM;
