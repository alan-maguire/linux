--- conflicted
+++ resolved
@@ -132,17 +132,10 @@
 
 	for (i = RBTX4938_IRQ_IOC;
 	     i < RBTX4938_IRQ_IOC + RBTX4938_NR_IRQ_IOC; i++)
-<<<<<<< HEAD
-		set_irq_chip_and_handler(i, &toshiba_rbtx4938_irq_ioc_type,
-					 handle_level_irq);
-
-	set_irq_chained_handler(RBTX4938_IRQ_IOCINT, handle_simple_irq);
-=======
 		irq_set_chip_and_handler(i, &toshiba_rbtx4938_irq_ioc_type,
 					 handle_level_irq);
 
 	irq_set_chained_handler(RBTX4938_IRQ_IOCINT, handle_simple_irq);
->>>>>>> 00b317a4
 }
 
 void __init rbtx4938_irq_setup(void)
