/*
 * NUMA support, based on the x86 implementation.
 *
 * Copyright (C) 2015 Cavium Inc.
 * Author: Ganapatrao Kulkarni <gkulkarni@cavium.com>
 *
 * This program is free software; you can redistribute it and/or modify
 * it under the terms of the GNU General Public License version 2 as
 * published by the Free Software Foundation.
 *
 * This program is distributed in the hope that it will be useful,
 * but WITHOUT ANY WARRANTY; without even the implied warranty of
 * MERCHANTABILITY or FITNESS FOR A PARTICULAR PURPOSE.  See the
 * GNU General Public License for more details.
 *
 * You should have received a copy of the GNU General Public License
 * along with this program.  If not, see <http://www.gnu.org/licenses/>.
 */

#define pr_fmt(fmt) "NUMA: " fmt

#include <linux/acpi.h>
#include <linux/bootmem.h>
#include <linux/memblock.h>
#include <linux/module.h>
#include <linux/of.h>

#include <asm/acpi.h>
#include <asm/sections.h>

struct pglist_data *node_data[MAX_NUMNODES] __read_mostly;
EXPORT_SYMBOL(node_data);
nodemask_t numa_nodes_parsed __initdata;
static int cpu_to_node_map[NR_CPUS] = { [0 ... NR_CPUS-1] = NUMA_NO_NODE };

static int numa_distance_cnt;
static u8 *numa_distance;
static bool numa_off;

static __init int numa_parse_early_param(char *opt)
{
	if (!opt)
		return -EINVAL;
	if (!strncmp(opt, "off", 3))
		numa_off = true;

	return 0;
}
early_param("numa", numa_parse_early_param);

cpumask_var_t node_to_cpumask_map[MAX_NUMNODES];
EXPORT_SYMBOL(node_to_cpumask_map);

#ifdef CONFIG_DEBUG_PER_CPU_MAPS

/*
 * Returns a pointer to the bitmask of CPUs on Node 'node'.
 */
const struct cpumask *cpumask_of_node(int node)
{
	if (WARN_ON(node >= nr_node_ids))
		return cpu_none_mask;

	if (WARN_ON(node_to_cpumask_map[node] == NULL))
		return cpu_online_mask;

	return node_to_cpumask_map[node];
}
EXPORT_SYMBOL(cpumask_of_node);

#endif

static void map_cpu_to_node(unsigned int cpu, int nid)
{
	set_cpu_numa_node(cpu, nid);
	if (nid >= 0)
		cpumask_set_cpu(cpu, node_to_cpumask_map[nid]);
}

void numa_clear_node(unsigned int cpu)
{
	int nid = cpu_to_node(cpu);

	if (nid >= 0)
		cpumask_clear_cpu(cpu, node_to_cpumask_map[nid]);
	set_cpu_numa_node(cpu, NUMA_NO_NODE);
}

/*
 * Allocate node_to_cpumask_map based on number of available nodes
 * Requires node_possible_map to be valid.
 *
 * Note: cpumask_of_node() is not valid until after this is done.
 * (Use CONFIG_DEBUG_PER_CPU_MAPS to check this.)
 */
static void __init setup_node_to_cpumask_map(void)
{
	int node;

	/* setup nr_node_ids if not done yet */
	if (nr_node_ids == MAX_NUMNODES)
		setup_nr_node_ids();

	/* allocate and clear the mapping */
	for (node = 0; node < nr_node_ids; node++) {
		alloc_bootmem_cpumask_var(&node_to_cpumask_map[node]);
		cpumask_clear(node_to_cpumask_map[node]);
	}

	/* cpumask_of_node() will now work */
	pr_debug("Node to cpumask map for %d nodes\n", nr_node_ids);
}

/*
 *  Set the cpu to node and mem mapping
 */
void numa_store_cpu_info(unsigned int cpu)
{
	map_cpu_to_node(cpu, cpu_to_node_map[cpu]);
}

void __init early_map_cpu_to_node(unsigned int cpu, int nid)
{
	/* fallback to node 0 */
	if (nid < 0 || nid >= MAX_NUMNODES || numa_off)
		nid = 0;

	cpu_to_node_map[cpu] = nid;

	/*
	 * We should set the numa node of cpu0 as soon as possible, because it
	 * has already been set up online before. cpu_to_node(0) will soon be
	 * called.
	 */
	if (!cpu)
		set_cpu_numa_node(cpu, nid);
<<<<<<< HEAD
}

#ifdef CONFIG_HAVE_SETUP_PER_CPU_AREA
unsigned long __per_cpu_offset[NR_CPUS] __read_mostly;
EXPORT_SYMBOL(__per_cpu_offset);

static int __init early_cpu_to_node(int cpu)
{
	return cpu_to_node_map[cpu];
}

static int __init pcpu_cpu_distance(unsigned int from, unsigned int to)
{
	return node_distance(from, to);
}

=======
}

#ifdef CONFIG_HAVE_SETUP_PER_CPU_AREA
unsigned long __per_cpu_offset[NR_CPUS] __read_mostly;
EXPORT_SYMBOL(__per_cpu_offset);

static int __init early_cpu_to_node(int cpu)
{
	return cpu_to_node_map[cpu];
}

static int __init pcpu_cpu_distance(unsigned int from, unsigned int to)
{
	return node_distance(early_cpu_to_node(from), early_cpu_to_node(to));
}

>>>>>>> d06e622d
static void * __init pcpu_fc_alloc(unsigned int cpu, size_t size,
				       size_t align)
{
	int nid = early_cpu_to_node(cpu);

	return  memblock_virt_alloc_try_nid(size, align,
			__pa(MAX_DMA_ADDRESS), MEMBLOCK_ALLOC_ACCESSIBLE, nid);
}

static void __init pcpu_fc_free(void *ptr, size_t size)
{
	memblock_free_early(__pa(ptr), size);
}

void __init setup_per_cpu_areas(void)
{
	unsigned long delta;
	unsigned int cpu;
	int rc;

	/*
	 * Always reserve area for module percpu variables.  That's
	 * what the legacy allocator did.
	 */
	rc = pcpu_embed_first_chunk(PERCPU_MODULE_RESERVE,
				    PERCPU_DYNAMIC_RESERVE, PAGE_SIZE,
				    pcpu_cpu_distance,
				    pcpu_fc_alloc, pcpu_fc_free);
	if (rc < 0)
		panic("Failed to initialize percpu areas.");

	delta = (unsigned long)pcpu_base_addr - (unsigned long)__per_cpu_start;
	for_each_possible_cpu(cpu)
		__per_cpu_offset[cpu] = delta + pcpu_unit_offsets[cpu];
}
#endif

/**
 * numa_add_memblk - Set node id to memblk
 * @nid: NUMA node ID of the new memblk
 * @start: Start address of the new memblk
 * @end:  End address of the new memblk
 *
 * RETURNS:
 * 0 on success, -errno on failure.
 */
int __init numa_add_memblk(int nid, u64 start, u64 end)
{
	int ret;

	ret = memblock_set_node(start, (end - start), &memblock.memory, nid);
	if (ret < 0) {
		pr_err("memblock [0x%llx - 0x%llx] failed to add on node %d\n",
			start, (end - 1), nid);
		return ret;
	}

	node_set(nid, numa_nodes_parsed);
	pr_info("Adding memblock [0x%llx - 0x%llx] on node %d\n",
			start, (end - 1), nid);
	return ret;
}

/**
 * Initialize NODE_DATA for a node on the local memory
 */
static void __init setup_node_data(int nid, u64 start_pfn, u64 end_pfn)
{
	const size_t nd_size = roundup(sizeof(pg_data_t), SMP_CACHE_BYTES);
	u64 nd_pa;
	void *nd;
	int tnid;

<<<<<<< HEAD
	pr_info("Initmem setup node %d [mem %#010Lx-%#010Lx]\n",
		nid, start_pfn << PAGE_SHIFT, (end_pfn << PAGE_SHIFT) - 1);
=======
	if (start_pfn < end_pfn)
		pr_info("Initmem setup node %d [mem %#010Lx-%#010Lx]\n", nid,
			start_pfn << PAGE_SHIFT, (end_pfn << PAGE_SHIFT) - 1);
	else
		pr_info("Initmem setup node %d [<memory-less node>]\n", nid);
>>>>>>> d06e622d

	nd_pa = memblock_alloc_try_nid(nd_size, SMP_CACHE_BYTES, nid);
	nd = __va(nd_pa);

	/* report and initialize */
	pr_info("NODE_DATA [mem %#010Lx-%#010Lx]\n",
		nd_pa, nd_pa + nd_size - 1);
	tnid = early_pfn_to_nid(nd_pa >> PAGE_SHIFT);
	if (tnid != nid)
		pr_info("NODE_DATA(%d) on node %d\n", nid, tnid);

	node_data[nid] = nd;
	memset(NODE_DATA(nid), 0, sizeof(pg_data_t));
	NODE_DATA(nid)->node_id = nid;
	NODE_DATA(nid)->node_start_pfn = start_pfn;
	NODE_DATA(nid)->node_spanned_pages = end_pfn - start_pfn;
}

/**
 * numa_free_distance
 *
 * The current table is freed.
 */
void __init numa_free_distance(void)
{
	size_t size;

	if (!numa_distance)
		return;

	size = numa_distance_cnt * numa_distance_cnt *
		sizeof(numa_distance[0]);

	memblock_free(__pa(numa_distance), size);
	numa_distance_cnt = 0;
	numa_distance = NULL;
}

/**
 *
 * Create a new NUMA distance table.
 *
 */
static int __init numa_alloc_distance(void)
{
	size_t size;
	u64 phys;
	int i, j;

	size = nr_node_ids * nr_node_ids * sizeof(numa_distance[0]);
	phys = memblock_find_in_range(0, PFN_PHYS(max_pfn),
				      size, PAGE_SIZE);
	if (WARN_ON(!phys))
		return -ENOMEM;

	memblock_reserve(phys, size);

	numa_distance = __va(phys);
	numa_distance_cnt = nr_node_ids;

	/* fill with the default distances */
	for (i = 0; i < numa_distance_cnt; i++)
		for (j = 0; j < numa_distance_cnt; j++)
			numa_distance[i * numa_distance_cnt + j] = i == j ?
				LOCAL_DISTANCE : REMOTE_DISTANCE;

	pr_debug("Initialized distance table, cnt=%d\n", numa_distance_cnt);

	return 0;
}

/**
 * numa_set_distance - Set inter node NUMA distance from node to node.
 * @from: the 'from' node to set distance
 * @to: the 'to'  node to set distance
 * @distance: NUMA distance
 *
 * Set the distance from node @from to @to to @distance.
 * If distance table doesn't exist, a warning is printed.
 *
 * If @from or @to is higher than the highest known node or lower than zero
 * or @distance doesn't make sense, the call is ignored.
 *
 */
void __init numa_set_distance(int from, int to, int distance)
{
	if (!numa_distance) {
		pr_warn_once("Warning: distance table not allocated yet\n");
		return;
	}

	if (from >= numa_distance_cnt || to >= numa_distance_cnt ||
			from < 0 || to < 0) {
		pr_warn_once("Warning: node ids are out of bound, from=%d to=%d distance=%d\n",
			    from, to, distance);
		return;
	}

	if ((u8)distance != distance ||
	    (from == to && distance != LOCAL_DISTANCE)) {
		pr_warn_once("Warning: invalid distance parameter, from=%d to=%d distance=%d\n",
			     from, to, distance);
		return;
	}

	numa_distance[from * numa_distance_cnt + to] = distance;
}

/**
 * Return NUMA distance @from to @to
 */
int __node_distance(int from, int to)
{
	if (from >= numa_distance_cnt || to >= numa_distance_cnt)
		return from == to ? LOCAL_DISTANCE : REMOTE_DISTANCE;
	return numa_distance[from * numa_distance_cnt + to];
}
EXPORT_SYMBOL(__node_distance);

static int __init numa_register_nodes(void)
{
	int nid;
	struct memblock_region *mblk;

	/* Check that valid nid is set to memblks */
	for_each_memblock(memory, mblk)
		if (mblk->nid == NUMA_NO_NODE || mblk->nid >= MAX_NUMNODES) {
			pr_warn("Warning: invalid memblk node %d [mem %#010Lx-%#010Lx]\n",
				mblk->nid, mblk->base,
				mblk->base + mblk->size - 1);
			return -EINVAL;
		}

	/* Finally register nodes. */
	for_each_node_mask(nid, numa_nodes_parsed) {
		unsigned long start_pfn, end_pfn;

		get_pfn_range_for_nid(nid, &start_pfn, &end_pfn);
		setup_node_data(nid, start_pfn, end_pfn);
		node_set_online(nid);
	}

	/* Setup online nodes to actual nodes*/
	node_possible_map = numa_nodes_parsed;

	return 0;
}

static int __init numa_init(int (*init_func)(void))
{
	int ret;

	nodes_clear(numa_nodes_parsed);
	nodes_clear(node_possible_map);
	nodes_clear(node_online_map);
	numa_free_distance();

	ret = numa_alloc_distance();
	if (ret < 0)
		return ret;

	ret = init_func();
	if (ret < 0)
		return ret;

	if (nodes_empty(numa_nodes_parsed)) {
		pr_info("No NUMA configuration found\n");
		return -EINVAL;
	}

	ret = numa_register_nodes();
	if (ret < 0)
		return ret;

	setup_node_to_cpumask_map();

	return 0;
}

/**
 * dummy_numa_init - Fallback dummy NUMA init
 *
 * Used if there's no underlying NUMA architecture, NUMA initialization
 * fails, or NUMA is disabled on the command line.
 *
 * Must online at least one node (node 0) and add memory blocks that cover all
 * allowed memory. It is unlikely that this function fails.
 */
static int __init dummy_numa_init(void)
{
	int ret;
	struct memblock_region *mblk;

	if (numa_off)
		pr_info("NUMA disabled\n"); /* Forced off on command line. */
	pr_info("Faking a node at [mem %#018Lx-%#018Lx]\n",
		0LLU, PFN_PHYS(max_pfn) - 1);

	for_each_memblock(memory, mblk) {
		ret = numa_add_memblk(0, mblk->base, mblk->base + mblk->size);
		if (!ret)
			continue;

		pr_err("NUMA init failed\n");
		return ret;
	}

	numa_off = true;
	return 0;
}

/**
 * arm64_numa_init - Initialize NUMA
 *
 * Try each configured NUMA initialization method until one succeeds.  The
 * last fallback is dummy single node config encomapssing whole memory.
 */
void __init arm64_numa_init(void)
{
	if (!numa_off) {
		if (!acpi_disabled && !numa_init(arm64_acpi_numa_init))
			return;
		if (acpi_disabled && !numa_init(of_numa_init))
			return;
	}

	numa_init(dummy_numa_init);
}<|MERGE_RESOLUTION|>--- conflicted
+++ resolved
@@ -134,7 +134,6 @@
 	 */
 	if (!cpu)
 		set_cpu_numa_node(cpu, nid);
-<<<<<<< HEAD
 }
 
 #ifdef CONFIG_HAVE_SETUP_PER_CPU_AREA
@@ -148,27 +147,9 @@
 
 static int __init pcpu_cpu_distance(unsigned int from, unsigned int to)
 {
-	return node_distance(from, to);
-}
-
-=======
-}
-
-#ifdef CONFIG_HAVE_SETUP_PER_CPU_AREA
-unsigned long __per_cpu_offset[NR_CPUS] __read_mostly;
-EXPORT_SYMBOL(__per_cpu_offset);
-
-static int __init early_cpu_to_node(int cpu)
-{
-	return cpu_to_node_map[cpu];
-}
-
-static int __init pcpu_cpu_distance(unsigned int from, unsigned int to)
-{
 	return node_distance(early_cpu_to_node(from), early_cpu_to_node(to));
 }
 
->>>>>>> d06e622d
 static void * __init pcpu_fc_alloc(unsigned int cpu, size_t size,
 				       size_t align)
 {
@@ -242,16 +223,11 @@
 	void *nd;
 	int tnid;
 
-<<<<<<< HEAD
-	pr_info("Initmem setup node %d [mem %#010Lx-%#010Lx]\n",
-		nid, start_pfn << PAGE_SHIFT, (end_pfn << PAGE_SHIFT) - 1);
-=======
 	if (start_pfn < end_pfn)
 		pr_info("Initmem setup node %d [mem %#010Lx-%#010Lx]\n", nid,
 			start_pfn << PAGE_SHIFT, (end_pfn << PAGE_SHIFT) - 1);
 	else
 		pr_info("Initmem setup node %d [<memory-less node>]\n", nid);
->>>>>>> d06e622d
 
 	nd_pa = memblock_alloc_try_nid(nd_size, SMP_CACHE_BYTES, nid);
 	nd = __va(nd_pa);
