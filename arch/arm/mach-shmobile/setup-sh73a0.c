/*
 * sh73a0 processor support
 *
 * Copyright (C) 2010  Takashi Yoshii
 * Copyright (C) 2010  Magnus Damm
 * Copyright (C) 2008  Yoshihiro Shimoda
 *
 * This program is free software; you can redistribute it and/or modify
 * it under the terms of the GNU General Public License as published by
 * the Free Software Foundation; version 2 of the License.
 *
 * This program is distributed in the hope that it will be useful,
 * but WITHOUT ANY WARRANTY; without even the implied warranty of
 * MERCHANTABILITY or FITNESS FOR A PARTICULAR PURPOSE.  See the
 * GNU General Public License for more details.
 *
 * You should have received a copy of the GNU General Public License
 * along with this program; if not, write to the Free Software
 * Foundation, Inc., 51 Franklin St, Fifth Floor, Boston, MA  02110-1301  USA
 */
#include <linux/kernel.h>
#include <linux/init.h>
#include <linux/interrupt.h>
#include <linux/irq.h>
#include <linux/platform_device.h>
#include <linux/of_platform.h>
#include <linux/delay.h>
#include <linux/input.h>
#include <linux/io.h>
#include <linux/serial_sci.h>
#include <linux/sh_dma.h>
#include <linux/sh_intc.h>
#include <linux/sh_timer.h>
#include <mach/dma-register.h>
#include <mach/hardware.h>
#include <mach/irqs.h>
#include <mach/sh73a0.h>
#include <mach/common.h>
#include <asm/mach-types.h>
#include <asm/mach/map.h>
#include <asm/mach/arch.h>
#include <asm/mach/time.h>

static struct map_desc sh73a0_io_desc[] __initdata = {
	/* create a 1:1 entity map for 0xe6xxxxxx
	 * used by CPGA, INTC and PFC.
	 */
	{
		.virtual	= 0xe6000000,
		.pfn		= __phys_to_pfn(0xe6000000),
		.length		= 256 << 20,
		.type		= MT_DEVICE_NONSHARED
	},
};

void __init sh73a0_map_io(void)
{
	iotable_init(sh73a0_io_desc, ARRAY_SIZE(sh73a0_io_desc));
}

static struct plat_sci_port scif0_platform_data = {
	.mapbase	= 0xe6c40000,
	.flags		= UPF_BOOT_AUTOCONF,
	.scscr		= SCSCR_RE | SCSCR_TE,
	.scbrr_algo_id	= SCBRR_ALGO_4,
	.type		= PORT_SCIFA,
	.irqs		= { gic_spi(72), gic_spi(72),
			    gic_spi(72), gic_spi(72) },
};

static struct platform_device scif0_device = {
	.name		= "sh-sci",
	.id		= 0,
	.dev		= {
		.platform_data	= &scif0_platform_data,
	},
};

static struct plat_sci_port scif1_platform_data = {
	.mapbase	= 0xe6c50000,
	.flags		= UPF_BOOT_AUTOCONF,
	.scscr		= SCSCR_RE | SCSCR_TE,
	.scbrr_algo_id	= SCBRR_ALGO_4,
	.type		= PORT_SCIFA,
	.irqs		= { gic_spi(73), gic_spi(73),
			    gic_spi(73), gic_spi(73) },
};

static struct platform_device scif1_device = {
	.name		= "sh-sci",
	.id		= 1,
	.dev		= {
		.platform_data	= &scif1_platform_data,
	},
};

static struct plat_sci_port scif2_platform_data = {
	.mapbase	= 0xe6c60000,
	.flags		= UPF_BOOT_AUTOCONF,
	.scscr		= SCSCR_RE | SCSCR_TE,
	.scbrr_algo_id	= SCBRR_ALGO_4,
	.type		= PORT_SCIFA,
	.irqs		= { gic_spi(74), gic_spi(74),
			    gic_spi(74), gic_spi(74) },
};

static struct platform_device scif2_device = {
	.name		= "sh-sci",
	.id		= 2,
	.dev		= {
		.platform_data	= &scif2_platform_data,
	},
};

static struct plat_sci_port scif3_platform_data = {
	.mapbase	= 0xe6c70000,
	.flags		= UPF_BOOT_AUTOCONF,
	.scscr		= SCSCR_RE | SCSCR_TE,
	.scbrr_algo_id	= SCBRR_ALGO_4,
	.type		= PORT_SCIFA,
	.irqs		= { gic_spi(75), gic_spi(75),
			    gic_spi(75), gic_spi(75) },
};

static struct platform_device scif3_device = {
	.name		= "sh-sci",
	.id		= 3,
	.dev		= {
		.platform_data	= &scif3_platform_data,
	},
};

static struct plat_sci_port scif4_platform_data = {
	.mapbase	= 0xe6c80000,
	.flags		= UPF_BOOT_AUTOCONF,
	.scscr		= SCSCR_RE | SCSCR_TE,
	.scbrr_algo_id	= SCBRR_ALGO_4,
	.type		= PORT_SCIFA,
	.irqs		= { gic_spi(78), gic_spi(78),
			    gic_spi(78), gic_spi(78) },
};

static struct platform_device scif4_device = {
	.name		= "sh-sci",
	.id		= 4,
	.dev		= {
		.platform_data	= &scif4_platform_data,
	},
};

static struct plat_sci_port scif5_platform_data = {
	.mapbase	= 0xe6cb0000,
	.flags		= UPF_BOOT_AUTOCONF,
	.scscr		= SCSCR_RE | SCSCR_TE,
	.scbrr_algo_id	= SCBRR_ALGO_4,
	.type		= PORT_SCIFA,
	.irqs		= { gic_spi(79), gic_spi(79),
			    gic_spi(79), gic_spi(79) },
};

static struct platform_device scif5_device = {
	.name		= "sh-sci",
	.id		= 5,
	.dev		= {
		.platform_data	= &scif5_platform_data,
	},
};

static struct plat_sci_port scif6_platform_data = {
	.mapbase	= 0xe6cc0000,
	.flags		= UPF_BOOT_AUTOCONF,
	.scscr		= SCSCR_RE | SCSCR_TE,
	.scbrr_algo_id	= SCBRR_ALGO_4,
	.type		= PORT_SCIFA,
	.irqs		= { gic_spi(156), gic_spi(156),
			    gic_spi(156), gic_spi(156) },
};

static struct platform_device scif6_device = {
	.name		= "sh-sci",
	.id		= 6,
	.dev		= {
		.platform_data	= &scif6_platform_data,
	},
};

static struct plat_sci_port scif7_platform_data = {
	.mapbase	= 0xe6cd0000,
	.flags		= UPF_BOOT_AUTOCONF,
	.scscr		= SCSCR_RE | SCSCR_TE,
	.scbrr_algo_id	= SCBRR_ALGO_4,
	.type		= PORT_SCIFA,
	.irqs		= { gic_spi(143), gic_spi(143),
			    gic_spi(143), gic_spi(143) },
};

static struct platform_device scif7_device = {
	.name		= "sh-sci",
	.id		= 7,
	.dev		= {
		.platform_data	= &scif7_platform_data,
	},
};

static struct plat_sci_port scif8_platform_data = {
	.mapbase	= 0xe6c30000,
	.flags		= UPF_BOOT_AUTOCONF,
	.scscr		= SCSCR_RE | SCSCR_TE,
	.scbrr_algo_id	= SCBRR_ALGO_4,
	.type		= PORT_SCIFB,
	.irqs		= { gic_spi(80), gic_spi(80),
			    gic_spi(80), gic_spi(80) },
};

static struct platform_device scif8_device = {
	.name		= "sh-sci",
	.id		= 8,
	.dev		= {
		.platform_data	= &scif8_platform_data,
	},
};

static struct sh_timer_config cmt10_platform_data = {
	.name = "CMT10",
	.channel_offset = 0x10,
	.timer_bit = 0,
	.clockevent_rating = 125,
	.clocksource_rating = 125,
};

static struct resource cmt10_resources[] = {
	[0] = {
		.name	= "CMT10",
		.start	= 0xe6138010,
		.end	= 0xe613801b,
		.flags	= IORESOURCE_MEM,
	},
	[1] = {
		.start	= gic_spi(65),
		.flags	= IORESOURCE_IRQ,
	},
};

static struct platform_device cmt10_device = {
	.name		= "sh_cmt",
	.id		= 10,
	.dev = {
		.platform_data	= &cmt10_platform_data,
	},
	.resource	= cmt10_resources,
	.num_resources	= ARRAY_SIZE(cmt10_resources),
};

/* TMU */
static struct sh_timer_config tmu00_platform_data = {
	.name = "TMU00",
	.channel_offset = 0x4,
	.timer_bit = 0,
	.clockevent_rating = 200,
};

static struct resource tmu00_resources[] = {
	[0] = {
		.name	= "TMU00",
		.start	= 0xfff60008,
		.end	= 0xfff60013,
		.flags	= IORESOURCE_MEM,
	},
	[1] = {
		.start	= intcs_evt2irq(0x0e80), /* TMU0_TUNI00 */
		.flags	= IORESOURCE_IRQ,
	},
};

static struct platform_device tmu00_device = {
	.name		= "sh_tmu",
	.id		= 0,
	.dev = {
		.platform_data	= &tmu00_platform_data,
	},
	.resource	= tmu00_resources,
	.num_resources	= ARRAY_SIZE(tmu00_resources),
};

static struct sh_timer_config tmu01_platform_data = {
	.name = "TMU01",
	.channel_offset = 0x10,
	.timer_bit = 1,
	.clocksource_rating = 200,
};

static struct resource tmu01_resources[] = {
	[0] = {
		.name	= "TMU01",
		.start	= 0xfff60014,
		.end	= 0xfff6001f,
		.flags	= IORESOURCE_MEM,
	},
	[1] = {
		.start	= intcs_evt2irq(0x0ea0), /* TMU0_TUNI01 */
		.flags	= IORESOURCE_IRQ,
	},
};

static struct platform_device tmu01_device = {
	.name		= "sh_tmu",
	.id		= 1,
	.dev = {
		.platform_data	= &tmu01_platform_data,
	},
	.resource	= tmu01_resources,
	.num_resources	= ARRAY_SIZE(tmu01_resources),
};

static struct resource i2c0_resources[] = {
	[0] = {
		.name	= "IIC0",
		.start	= 0xe6820000,
		.end	= 0xe6820425 - 1,
		.flags	= IORESOURCE_MEM,
	},
	[1] = {
		.start	= gic_spi(167),
		.end	= gic_spi(170),
		.flags	= IORESOURCE_IRQ,
	},
};

static struct resource i2c1_resources[] = {
	[0] = {
		.name	= "IIC1",
		.start	= 0xe6822000,
		.end	= 0xe6822425 - 1,
		.flags	= IORESOURCE_MEM,
	},
	[1] = {
		.start	= gic_spi(51),
		.end	= gic_spi(54),
		.flags	= IORESOURCE_IRQ,
	},
};

static struct resource i2c2_resources[] = {
	[0] = {
		.name	= "IIC2",
		.start	= 0xe6824000,
		.end	= 0xe6824425 - 1,
		.flags	= IORESOURCE_MEM,
	},
	[1] = {
		.start	= gic_spi(171),
		.end	= gic_spi(174),
		.flags	= IORESOURCE_IRQ,
	},
};

static struct resource i2c3_resources[] = {
	[0] = {
		.name	= "IIC3",
		.start	= 0xe6826000,
		.end	= 0xe6826425 - 1,
		.flags	= IORESOURCE_MEM,
	},
	[1] = {
		.start	= gic_spi(183),
		.end	= gic_spi(186),
		.flags	= IORESOURCE_IRQ,
	},
};

static struct resource i2c4_resources[] = {
	[0] = {
		.name	= "IIC4",
		.start	= 0xe6828000,
		.end	= 0xe6828425 - 1,
		.flags	= IORESOURCE_MEM,
	},
	[1] = {
		.start	= gic_spi(187),
		.end	= gic_spi(190),
		.flags	= IORESOURCE_IRQ,
	},
};

static struct platform_device i2c0_device = {
	.name		= "i2c-sh_mobile",
	.id		= 0,
	.resource	= i2c0_resources,
	.num_resources	= ARRAY_SIZE(i2c0_resources),
};

static struct platform_device i2c1_device = {
	.name		= "i2c-sh_mobile",
	.id		= 1,
	.resource	= i2c1_resources,
	.num_resources	= ARRAY_SIZE(i2c1_resources),
};

static struct platform_device i2c2_device = {
	.name		= "i2c-sh_mobile",
	.id		= 2,
	.resource	= i2c2_resources,
	.num_resources	= ARRAY_SIZE(i2c2_resources),
};

static struct platform_device i2c3_device = {
	.name		= "i2c-sh_mobile",
	.id		= 3,
	.resource	= i2c3_resources,
	.num_resources	= ARRAY_SIZE(i2c3_resources),
};

static struct platform_device i2c4_device = {
	.name		= "i2c-sh_mobile",
	.id		= 4,
	.resource	= i2c4_resources,
	.num_resources	= ARRAY_SIZE(i2c4_resources),
};

static const struct sh_dmae_slave_config sh73a0_dmae_slaves[] = {
	{
		.slave_id	= SHDMA_SLAVE_SCIF0_TX,
		.addr		= 0xe6c40020,
		.chcr		= CHCR_TX(XMIT_SZ_8BIT),
		.mid_rid	= 0x21,
	}, {
		.slave_id	= SHDMA_SLAVE_SCIF0_RX,
		.addr		= 0xe6c40024,
		.chcr		= CHCR_RX(XMIT_SZ_8BIT),
		.mid_rid	= 0x22,
	}, {
		.slave_id	= SHDMA_SLAVE_SCIF1_TX,
		.addr		= 0xe6c50020,
		.chcr		= CHCR_TX(XMIT_SZ_8BIT),
		.mid_rid	= 0x25,
	}, {
		.slave_id	= SHDMA_SLAVE_SCIF1_RX,
		.addr		= 0xe6c50024,
		.chcr		= CHCR_RX(XMIT_SZ_8BIT),
		.mid_rid	= 0x26,
	}, {
		.slave_id	= SHDMA_SLAVE_SCIF2_TX,
		.addr		= 0xe6c60020,
		.chcr		= CHCR_TX(XMIT_SZ_8BIT),
		.mid_rid	= 0x29,
	}, {
		.slave_id	= SHDMA_SLAVE_SCIF2_RX,
		.addr		= 0xe6c60024,
		.chcr		= CHCR_RX(XMIT_SZ_8BIT),
		.mid_rid	= 0x2a,
	}, {
		.slave_id	= SHDMA_SLAVE_SCIF3_TX,
		.addr		= 0xe6c70020,
		.chcr		= CHCR_TX(XMIT_SZ_8BIT),
		.mid_rid	= 0x2d,
	}, {
		.slave_id	= SHDMA_SLAVE_SCIF3_RX,
		.addr		= 0xe6c70024,
		.chcr		= CHCR_RX(XMIT_SZ_8BIT),
		.mid_rid	= 0x2e,
	}, {
		.slave_id	= SHDMA_SLAVE_SCIF4_TX,
		.addr		= 0xe6c80020,
		.chcr		= CHCR_TX(XMIT_SZ_8BIT),
		.mid_rid	= 0x39,
	}, {
		.slave_id	= SHDMA_SLAVE_SCIF4_RX,
		.addr		= 0xe6c80024,
		.chcr		= CHCR_RX(XMIT_SZ_8BIT),
		.mid_rid	= 0x3a,
	}, {
		.slave_id	= SHDMA_SLAVE_SCIF5_TX,
		.addr		= 0xe6cb0020,
		.chcr		= CHCR_TX(XMIT_SZ_8BIT),
		.mid_rid	= 0x35,
	}, {
		.slave_id	= SHDMA_SLAVE_SCIF5_RX,
		.addr		= 0xe6cb0024,
		.chcr		= CHCR_RX(XMIT_SZ_8BIT),
		.mid_rid	= 0x36,
	}, {
		.slave_id	= SHDMA_SLAVE_SCIF6_TX,
		.addr		= 0xe6cc0020,
		.chcr		= CHCR_TX(XMIT_SZ_8BIT),
		.mid_rid	= 0x1d,
	}, {
		.slave_id	= SHDMA_SLAVE_SCIF6_RX,
		.addr		= 0xe6cc0024,
		.chcr		= CHCR_RX(XMIT_SZ_8BIT),
		.mid_rid	= 0x1e,
	}, {
		.slave_id	= SHDMA_SLAVE_SCIF7_TX,
		.addr		= 0xe6cd0020,
		.chcr		= CHCR_TX(XMIT_SZ_8BIT),
		.mid_rid	= 0x19,
	}, {
		.slave_id	= SHDMA_SLAVE_SCIF7_RX,
		.addr		= 0xe6cd0024,
		.chcr		= CHCR_RX(XMIT_SZ_8BIT),
		.mid_rid	= 0x1a,
	}, {
		.slave_id	= SHDMA_SLAVE_SCIF8_TX,
		.addr		= 0xe6c30040,
		.chcr		= CHCR_TX(XMIT_SZ_8BIT),
		.mid_rid	= 0x3d,
	}, {
		.slave_id	= SHDMA_SLAVE_SCIF8_RX,
		.addr		= 0xe6c30060,
		.chcr		= CHCR_RX(XMIT_SZ_8BIT),
		.mid_rid	= 0x3e,
	}, {
		.slave_id	= SHDMA_SLAVE_SDHI0_TX,
		.addr		= 0xee100030,
		.chcr		= CHCR_TX(XMIT_SZ_16BIT),
		.mid_rid	= 0xc1,
	}, {
		.slave_id	= SHDMA_SLAVE_SDHI0_RX,
		.addr		= 0xee100030,
		.chcr		= CHCR_RX(XMIT_SZ_16BIT),
		.mid_rid	= 0xc2,
	}, {
		.slave_id	= SHDMA_SLAVE_SDHI1_TX,
		.addr		= 0xee120030,
		.chcr		= CHCR_TX(XMIT_SZ_16BIT),
		.mid_rid	= 0xc9,
	}, {
		.slave_id	= SHDMA_SLAVE_SDHI1_RX,
		.addr		= 0xee120030,
		.chcr		= CHCR_RX(XMIT_SZ_16BIT),
		.mid_rid	= 0xca,
	}, {
		.slave_id	= SHDMA_SLAVE_SDHI2_TX,
		.addr		= 0xee140030,
		.chcr		= CHCR_TX(XMIT_SZ_16BIT),
		.mid_rid	= 0xcd,
	}, {
		.slave_id	= SHDMA_SLAVE_SDHI2_RX,
		.addr		= 0xee140030,
		.chcr		= CHCR_RX(XMIT_SZ_16BIT),
		.mid_rid	= 0xce,
	}, {
		.slave_id	= SHDMA_SLAVE_MMCIF_TX,
		.addr		= 0xe6bd0034,
		.chcr		= CHCR_TX(XMIT_SZ_32BIT),
		.mid_rid	= 0xd1,
	}, {
		.slave_id	= SHDMA_SLAVE_MMCIF_RX,
		.addr		= 0xe6bd0034,
		.chcr		= CHCR_RX(XMIT_SZ_32BIT),
		.mid_rid	= 0xd2,
	},
};

#define DMAE_CHANNEL(_offset)					\
	{							\
		.offset         = _offset - 0x20,		\
		.dmars          = _offset - 0x20 + 0x40,	\
	}

static const struct sh_dmae_channel sh73a0_dmae_channels[] = {
	DMAE_CHANNEL(0x8000),
	DMAE_CHANNEL(0x8080),
	DMAE_CHANNEL(0x8100),
	DMAE_CHANNEL(0x8180),
	DMAE_CHANNEL(0x8200),
	DMAE_CHANNEL(0x8280),
	DMAE_CHANNEL(0x8300),
	DMAE_CHANNEL(0x8380),
	DMAE_CHANNEL(0x8400),
	DMAE_CHANNEL(0x8480),
	DMAE_CHANNEL(0x8500),
	DMAE_CHANNEL(0x8580),
	DMAE_CHANNEL(0x8600),
	DMAE_CHANNEL(0x8680),
	DMAE_CHANNEL(0x8700),
	DMAE_CHANNEL(0x8780),
	DMAE_CHANNEL(0x8800),
	DMAE_CHANNEL(0x8880),
	DMAE_CHANNEL(0x8900),
	DMAE_CHANNEL(0x8980),
};

static struct sh_dmae_pdata sh73a0_dmae_platform_data = {
	.slave          = sh73a0_dmae_slaves,
	.slave_num      = ARRAY_SIZE(sh73a0_dmae_slaves),
	.channel        = sh73a0_dmae_channels,
	.channel_num    = ARRAY_SIZE(sh73a0_dmae_channels),
	.ts_low_shift   = TS_LOW_SHIFT,
	.ts_low_mask    = TS_LOW_BIT << TS_LOW_SHIFT,
	.ts_high_shift  = TS_HI_SHIFT,
	.ts_high_mask   = TS_HI_BIT << TS_HI_SHIFT,
	.ts_shift       = dma_ts_shift,
	.ts_shift_num   = ARRAY_SIZE(dma_ts_shift),
	.dmaor_init     = DMAOR_DME,
};

static struct resource sh73a0_dmae_resources[] = {
	{
		/* Registers including DMAOR and channels including DMARSx */
		.start  = 0xfe000020,
		.end    = 0xfe008a00 - 1,
		.flags  = IORESOURCE_MEM,
	},
	{
		.name	= "error_irq",
		.start  = gic_spi(129),
		.end    = gic_spi(129),
		.flags  = IORESOURCE_IRQ,
	},
	{
		/* IRQ for channels 0-19 */
		.start  = gic_spi(109),
		.end    = gic_spi(128),
		.flags  = IORESOURCE_IRQ,
	},
};

static struct platform_device dma0_device = {
	.name		= "sh-dma-engine",
	.id		= 0,
	.resource	= sh73a0_dmae_resources,
	.num_resources	= ARRAY_SIZE(sh73a0_dmae_resources),
	.dev		= {
		.platform_data	= &sh73a0_dmae_platform_data,
	},
};

/* MPDMAC */
static const struct sh_dmae_slave_config sh73a0_mpdma_slaves[] = {
	{
		.slave_id	= SHDMA_SLAVE_FSI2A_RX,
		.addr		= 0xec230020,
		.chcr		= CHCR_RX(XMIT_SZ_32BIT),
		.mid_rid	= 0xd6, /* CHECK ME */
	}, {
		.slave_id	= SHDMA_SLAVE_FSI2A_TX,
		.addr		= 0xec230024,
		.chcr		= CHCR_TX(XMIT_SZ_32BIT),
		.mid_rid	= 0xd5, /* CHECK ME */
	}, {
		.slave_id	= SHDMA_SLAVE_FSI2C_RX,
		.addr		= 0xec230060,
		.chcr		= CHCR_RX(XMIT_SZ_32BIT),
		.mid_rid	= 0xda, /* CHECK ME */
	}, {
		.slave_id	= SHDMA_SLAVE_FSI2C_TX,
		.addr		= 0xec230064,
		.chcr		= CHCR_TX(XMIT_SZ_32BIT),
		.mid_rid	= 0xd9, /* CHECK ME */
	}, {
		.slave_id	= SHDMA_SLAVE_FSI2B_RX,
		.addr		= 0xec240020,
		.chcr		= CHCR_RX(XMIT_SZ_32BIT),
		.mid_rid	= 0x8e, /* CHECK ME */
	}, {
		.slave_id	= SHDMA_SLAVE_FSI2B_TX,
		.addr		= 0xec240024,
		.chcr		= CHCR_RX(XMIT_SZ_32BIT),
		.mid_rid	= 0x8d, /* CHECK ME */
	}, {
		.slave_id	= SHDMA_SLAVE_FSI2D_RX,
		.addr		=  0xec240060,
		.chcr		= CHCR_RX(XMIT_SZ_32BIT),
		.mid_rid	= 0x9a, /* CHECK ME */
	},
};

#define MPDMA_CHANNEL(a, b, c)			\
{						\
	.offset		= a,			\
	.dmars		= b,			\
	.dmars_bit	= c,			\
	.chclr_offset	= (0x220 - 0x20) + a	\
}

static const struct sh_dmae_channel sh73a0_mpdma_channels[] = {
	MPDMA_CHANNEL(0x00, 0, 0),
	MPDMA_CHANNEL(0x10, 0, 8),
	MPDMA_CHANNEL(0x20, 4, 0),
	MPDMA_CHANNEL(0x30, 4, 8),
	MPDMA_CHANNEL(0x50, 8, 0),
	MPDMA_CHANNEL(0x70, 8, 8),
};

static struct sh_dmae_pdata sh73a0_mpdma_platform_data = {
	.slave		= sh73a0_mpdma_slaves,
	.slave_num	= ARRAY_SIZE(sh73a0_mpdma_slaves),
	.channel	= sh73a0_mpdma_channels,
	.channel_num	= ARRAY_SIZE(sh73a0_mpdma_channels),
	.ts_low_shift	= TS_LOW_SHIFT,
	.ts_low_mask	= TS_LOW_BIT << TS_LOW_SHIFT,
	.ts_high_shift	= TS_HI_SHIFT,
	.ts_high_mask	= TS_HI_BIT << TS_HI_SHIFT,
	.ts_shift	= dma_ts_shift,
	.ts_shift_num	= ARRAY_SIZE(dma_ts_shift),
	.dmaor_init	= DMAOR_DME,
	.chclr_present	= 1,
};

/* Resource order important! */
static struct resource sh73a0_mpdma_resources[] = {
	{
		/* Channel registers and DMAOR */
		.start	= 0xec618020,
		.end	= 0xec61828f,
		.flags	= IORESOURCE_MEM,
	},
	{
		/* DMARSx */
		.start	= 0xec619000,
		.end	= 0xec61900b,
		.flags	= IORESOURCE_MEM,
	},
	{
		.name	= "error_irq",
		.start	= gic_spi(181),
		.end	= gic_spi(181),
		.flags	= IORESOURCE_IRQ,
	},
	{
		/* IRQ for channels 0-5 */
		.start	= gic_spi(175),
		.end	= gic_spi(180),
		.flags	= IORESOURCE_IRQ,
	},
};

static struct platform_device mpdma0_device = {
	.name		= "sh-dma-engine",
	.id		= 1,
	.resource	= sh73a0_mpdma_resources,
	.num_resources	= ARRAY_SIZE(sh73a0_mpdma_resources),
	.dev		= {
		.platform_data	= &sh73a0_mpdma_platform_data,
	},
};

static struct resource pmu_resources[] = {
	[0] = {
		.start	= gic_spi(55),
		.end	= gic_spi(55),
		.flags	= IORESOURCE_IRQ,
	},
	[1] = {
		.start	= gic_spi(56),
		.end	= gic_spi(56),
		.flags	= IORESOURCE_IRQ,
	},
};

static struct platform_device pmu_device = {
	.name		= "arm-pmu",
	.id		= -1,
	.num_resources	= ARRAY_SIZE(pmu_resources),
	.resource	= pmu_resources,
};

static struct platform_device *sh73a0_early_devices_dt[] __initdata = {
	&scif0_device,
	&scif1_device,
	&scif2_device,
	&scif3_device,
	&scif4_device,
	&scif5_device,
	&scif6_device,
	&scif7_device,
	&scif8_device,
	&cmt10_device,
};

static struct platform_device *sh73a0_early_devices[] __initdata = {
	&tmu00_device,
	&tmu01_device,
};

static struct platform_device *sh73a0_late_devices[] __initdata = {
	&i2c0_device,
	&i2c1_device,
	&i2c2_device,
	&i2c3_device,
	&i2c4_device,
	&dma0_device,
	&mpdma0_device,
	&pmu_device,
};

#define SRCR2          IOMEM(0xe61580b0)

void __init sh73a0_add_standard_devices(void)
{
	/* Clear software reset bit on SY-DMAC module */
	__raw_writel(__raw_readl(SRCR2) & ~(1 << 18), SRCR2);

	platform_add_devices(sh73a0_early_devices_dt,
			    ARRAY_SIZE(sh73a0_early_devices_dt));
	platform_add_devices(sh73a0_early_devices,
			    ARRAY_SIZE(sh73a0_early_devices));
	platform_add_devices(sh73a0_late_devices,
			    ARRAY_SIZE(sh73a0_late_devices));
}

/* do nothing for !CONFIG_SMP or !CONFIG_HAVE_TWD */
void __init __weak sh73a0_register_twd(void) { }

void __init sh73a0_earlytimer_init(void)
{
	sh73a0_clock_init();
	shmobile_earlytimer_init();
	sh73a0_register_twd();
}

void __init sh73a0_add_early_devices(void)
{
	early_platform_add_devices(sh73a0_early_devices_dt,
				   ARRAY_SIZE(sh73a0_early_devices_dt));
	early_platform_add_devices(sh73a0_early_devices,
				   ARRAY_SIZE(sh73a0_early_devices));

	/* setup early console here as well */
	shmobile_setup_console();
<<<<<<< HEAD
}
=======
}

#ifdef CONFIG_USE_OF

/* Please note that the clock initialisation shcheme used in
 * sh73a0_add_early_devices_dt() and sh73a0_add_standard_devices_dt()
 * does not work with SMP as there is a yet to be resolved lock-up in
 * workqueue initialisation.
 *
 * CONFIG_SMP should be disabled when using this code.
 */

void __init sh73a0_add_early_devices_dt(void)
{
	shmobile_setup_delay(1196, 44, 46); /* Cortex-A9 @ 1196MHz */

	early_platform_add_devices(sh73a0_early_devices_dt,
				   ARRAY_SIZE(sh73a0_early_devices_dt));

	/* setup early console here as well */
	shmobile_setup_console();
}

static const struct of_dev_auxdata sh73a0_auxdata_lookup[] __initconst = {
	{},
};

void __init sh73a0_add_standard_devices_dt(void)
{
	/* clocks are setup late during boot in the case of DT */
	sh73a0_clock_init();

	platform_add_devices(sh73a0_early_devices_dt,
			     ARRAY_SIZE(sh73a0_early_devices_dt));
	of_platform_populate(NULL, of_default_bus_match_table,
			     sh73a0_auxdata_lookup, NULL);
}

static const char *sh73a0_boards_compat_dt[] __initdata = {
	"renesas,sh73a0",
	NULL,
};

DT_MACHINE_START(SH73A0_DT, "Generic SH73A0 (Flattened Device Tree)")
	.map_io		= sh73a0_map_io,
	.init_early	= sh73a0_add_early_devices_dt,
	.nr_irqs	= NR_IRQS_LEGACY,
	.init_irq	= sh73a0_init_irq_dt,
	.init_machine	= sh73a0_add_standard_devices_dt,
	.init_time	= shmobile_timer_init,
	.dt_compat	= sh73a0_boards_compat_dt,
MACHINE_END
#endif /* CONFIG_USE_OF */
>>>>>>> f7c66dc0
<|MERGE_RESOLUTION|>--- conflicted
+++ resolved
@@ -818,9 +818,6 @@
 
 	/* setup early console here as well */
 	shmobile_setup_console();
-<<<<<<< HEAD
-}
-=======
 }
 
 #ifdef CONFIG_USE_OF
@@ -873,5 +870,4 @@
 	.init_time	= shmobile_timer_init,
 	.dt_compat	= sh73a0_boards_compat_dt,
 MACHINE_END
-#endif /* CONFIG_USE_OF */
->>>>>>> f7c66dc0
+#endif /* CONFIG_USE_OF */